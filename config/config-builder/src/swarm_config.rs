// Copyright (c) The Libra Core Contributors
// SPDX-License-Identifier: Apache-2.0

//! Convenience structs and functions for generating configuration for a swarm of libra nodes
use crate::util::gen_genesis_transaction_bytes;
use failure::prelude::*;
use libra_config::{
    config::{
        BaseConfig, ConsensusConfig, NetworkConfig, NodeConfig, NodeConfigHelpers,
        PersistableConfig, RoleType, SafetyRulesBackend, SafetyRulesConfig, VMPublishingOption,
    },
    keys::{ConsensusKeyPair, NetworkKeyPairs},
    seed_peers::{SeedPeersConfig, SeedPeersConfigHelpers},
    trusted_peers::{
        ConfigHelpers, ConsensusPeersConfig, ConsensusPrivateKey, NetworkPeersConfig,
        NetworkPrivateKeys, UpstreamPeersConfig,
    },
    utils::get_available_port,
};
use libra_crypto::{ed25519::*, test_utils::KeyPair};
use libra_logger::prelude::*;
use libra_types::PeerId;
use parity_multiaddr::{Multiaddr, Protocol};
use std::{
    collections::BTreeMap,
    fs::{self, File},
    io::prelude::*,
    path::{Path, PathBuf},
    str::FromStr,
};

pub struct SwarmConfig {
    pub configs: Vec<PathBuf>,
}

impl SwarmConfig {
    pub fn new_full_node_swarm(
        mut template: NodeConfig,
        num_nodes: usize,
        prune_seed_peers_for_discovery: bool,
        is_ipv4: bool,
        key_seed: Option<[u8; 32]>,
        output_dir: &Path,
        is_permissioned: bool,
        upstream_config_dir: PathBuf,
    ) -> Result<Self> {
        // Load upstream peer config from file.
        let mut upstream_peer_config =
            NodeConfig::load(&upstream_config_dir.join("node.config.toml"))?;
        // Generate new network config for upstream peer (permissioned if so).
        let (mut upstream_private_keys, upstream_network_peers_config) =
            ConfigHelpers::gen_full_nodes(1, Some([2u8; 32]));
        let upstream_peer_id = *upstream_private_keys.keys().nth(0).unwrap();
        let upstream_private_keys = upstream_private_keys
            .remove_entry(&upstream_peer_id)
            .unwrap()
            .1;
        let upstream_network_keypairs = NetworkKeyPairs::load(
            upstream_private_keys.network_signing_private_key,
            upstream_private_keys.network_identity_private_key,
        );
        let template_network = template.networks.get(0).unwrap();
        // Generate upstream peer address.
        let upstream_full_node_address = {
            let mut addr = Multiaddr::empty();
            if is_ipv4 {
                addr.push(Protocol::Ip4("0.0.0.0".parse().unwrap()));
            } else {
                addr.push(Protocol::Ip6("::1".parse().unwrap()));
            }
            addr.push(Protocol::Tcp(get_available_port()));
            addr
        };
        // Save new network keys for upstream peer.
        let upstream_network_keys_file_name =
            format!("{}.network.keys.toml", upstream_peer_id.to_string());
        upstream_network_keypairs
            .save_config(&upstream_config_dir.join(&upstream_network_keys_file_name));
        // Create network config for upstream node.
        let mut upstream_full_node_config = NetworkConfig {
            peer_id: upstream_peer_id.to_string(),
            role: RoleType::FullNode,
            network_keypairs_file: upstream_network_keys_file_name.into(),
            network_peers_file: template_network.network_peers_file.clone(),
            seed_peers_file: template_network.seed_peers_file.clone(),
            listen_address: upstream_full_node_address.clone(),
            advertised_address: upstream_full_node_address.clone(),
            discovery_interval_ms: template_network.discovery_interval_ms,
            connectivity_check_interval_ms: template_network.connectivity_check_interval_ms,
            enable_encryption_and_authentication: template_network
                .enable_encryption_and_authentication,
            is_permissioned,
            // Dummy values - will be loaded from corresponding files.
            network_keypairs: NetworkKeyPairs::default(),
            network_peers: template_network.network_peers.clone(),
            seed_peers: template_network.seed_peers.clone(),
            is_public_network: false,
        };
        let (mut private_keys, mut network_peers_config) =
            ConfigHelpers::gen_full_nodes(num_nodes, key_seed);
        // Add upstream peer to NetworkPeersConfig.
        network_peers_config
            .peers
            .extend(upstream_network_peers_config.peers.into_iter());
        // Update network peers config in upstream peer config if permissioned.
        if is_permissioned {
            let upstream_network_peers_file_name =
                format!("{}.network_peers.config.toml", upstream_peer_id.to_string());
            network_peers_config
                .save_config(&upstream_config_dir.join(&upstream_network_peers_file_name));
            upstream_full_node_config.network_peers_file = upstream_network_peers_file_name.into();
        }
        // Modify upstream peer config to add the new network config.
        upstream_peer_config
            .networks
            .push(upstream_full_node_config);
        // Write contents of upstream config to file.
        upstream_peer_config.save_config(&upstream_config_dir.join("node.config.toml"));
        // Add upstream peer to StateSync::UpstreamPeersConfig.
        template.state_sync.upstream_peers = UpstreamPeersConfig {
            upstream_peers: vec![upstream_peer_id.to_string()],
        };
        // Setup seed peers config.
        let mut seed_peers_config = SeedPeersConfigHelpers::get_test_config_with_ipver(
            &network_peers_config,
            None,
            is_ipv4,
        );
        // Extract peer addresses for full nodes from seed peer config.
        let peer_addresses: BTreeMap<_, _> = seed_peers_config
            .seed_peers
            .clone()
            .into_iter()
            .filter(|(peer_id, _)| *peer_id != upstream_peer_id.to_string())
            .collect();
        // Prune seed peers config to a single node if needed.
        if prune_seed_peers_for_discovery {
            seed_peers_config.seed_peers = seed_peers_config
                .seed_peers
                .clone()
                .into_iter()
                .take(1)
                .collect();
        }
        // Add upstream peer to SeedPeersConfig of full nodes.
        seed_peers_config.seed_peers.insert(
            upstream_peer_id.to_string(),
            vec![upstream_full_node_address.clone()],
        );
        // Load contents of consensus peers file from upstream node.
        let consensus_peers_config = ConsensusPeersConfig::load_config(
            &upstream_config_dir.join(&upstream_peer_config.consensus.consensus_peers_file),
        );
        // NOTE: Need to restart upstream node with new configuration.
        let mut configs = Vec::new();
        // Generate configs for all nodes.
        for (index, (node_id, addrs)) in peer_addresses.iter().enumerate() {
            let node_dir = output_dir.join(format!("{}", index));
            std::fs::create_dir_all(&node_dir).expect("unable to create config dir");
            // Copy contents of genesis file from upstream node.
            let genesis_transaction_file_target =
                node_dir.join(&template.execution.genesis_file_location);
            let genesis_transaction_file_src =
                upstream_config_dir.join(&upstream_peer_config.execution.genesis_file_location);
            fs::copy(
                genesis_transaction_file_src.clone(),
                genesis_transaction_file_target.clone(),
            )
            .or_else(|err| {
                error!(
                    "Failed to copy {:?} to {:?}: {}",
                    genesis_transaction_file_src, genesis_transaction_file_target, err
                );
                Err(err)
            })?;
            // Remove network private keys for this peer.
            let peer_id = PeerId::from_str(&node_id).unwrap();
            warn!("Looking for peer id for peer: {}", node_id);
            let NetworkPrivateKeys {
                network_signing_private_key,
                network_identity_private_key,
            } = private_keys
                .remove_entry(&peer_id)
                .unwrap_or_else(|| panic!("Key not found for peer: {}", node_id))
                .1;
            let network_keypairs =
                NetworkKeyPairs::load(network_signing_private_key, network_identity_private_key);
            let full_node_config = Self::get_config_by_role(
                &template,
                RoleType::FullNode,
                &node_id,
                &network_keypairs,
                &ConsensusKeyPair::load(None),
                &seed_peers_config,
                &network_peers_config,
                &consensus_peers_config,
                &node_dir,
                &addrs,
            );
            let config_file = node_dir.join("node.config.toml");
            full_node_config.save_config(&config_file);
            configs.push(config_file);
        }
        Ok(Self { configs })
    }

    pub fn new_validator_swarm(
        template: NodeConfig,
        num_nodes: usize,
        faucet_key: KeyPair<Ed25519PrivateKey, Ed25519PublicKey>,
        prune_seed_peers_for_discovery: bool,
        is_ipv4: bool,
        key_seed: Option<[u8; 32]>,
        output_dir: &Path,
    ) -> Result<Self> {
        let (mut private_keys, consensus_peers_config, network_peers_config) =
            ConfigHelpers::gen_validator_nodes(num_nodes, key_seed);
        let mut seed_peers_config = SeedPeersConfigHelpers::get_test_config_with_ipver(
            &network_peers_config,
            None,
            is_ipv4,
        );
        let raw_genesis_transaction = gen_genesis_transaction_bytes(
            &faucet_key,
            &consensus_peers_config,
            &network_peers_config,
        );
        // Extract peer addresses from seed peer config.
        let peer_addresses: BTreeMap<_, _> =
            seed_peers_config.seed_peers.clone().into_iter().collect();
        // Prune seed peers config if needed.
        if prune_seed_peers_for_discovery {
            seed_peers_config.seed_peers = seed_peers_config
                .seed_peers
                .clone()
                .into_iter()
                .take(1)
                .collect();
        }
        let mut configs = Vec::new();
        // Generate configs for all nodes.
        for (index, (node_id, addrs)) in peer_addresses.iter().enumerate() {
            let node_dir = output_dir.join(format!("{}", index));
            std::fs::create_dir_all(&node_dir).expect("unable to create config dir");
            debug!("Directory for node {}: {:?}", index, node_dir);
            // Save genesis transaction in file.
            let mut genesis_transaction_file =
                File::create(&node_dir.join(&template.execution.genesis_file_location))?;
            genesis_transaction_file.write_all(&raw_genesis_transaction)?;
            let peer_id = PeerId::from_str(&node_id).unwrap();
            let (
                ConsensusPrivateKey {
                    consensus_private_key,
                },
                NetworkPrivateKeys {
                    network_signing_private_key,
                    network_identity_private_key,
                },
            ) = private_keys.remove_entry(&peer_id).unwrap().1;
            let consensus_keypair = ConsensusKeyPair::load(Some(consensus_private_key));
            let network_keypairs =
                NetworkKeyPairs::load(network_signing_private_key, network_identity_private_key);
            let validator_config = Self::get_config_by_role(
                &template,
                RoleType::Validator,
                &node_id,
                &network_keypairs,
                &consensus_keypair,
                &seed_peers_config,
                &network_peers_config,
                &consensus_peers_config,
                &node_dir,
                &addrs,
            );
            let config_file = node_dir.join("node.config.toml");
            validator_config.save_config(&config_file);
            configs.push(config_file);
        }
        Ok(Self { configs })
    }

    fn get_config_by_role(
        template: &NodeConfig,
        role: RoleType,
        node_id: &str,
        network_keypairs: &NetworkKeyPairs,
        consenus_keypair: &ConsensusKeyPair,
        seed_peers_config: &SeedPeersConfig,
        network_peers_config: &NetworkPeersConfig,
        consensus_peers_config: &ConsensusPeersConfig,
        output_dir: &Path,
        addrs: &[Multiaddr],
    ) -> NodeConfig {
        // Save consensus keys if present.
        let mut consensus_keys_file_name = "".to_string();
        if consenus_keypair.is_present() {
            consensus_keys_file_name = format!("{}.node.consensus.keys.toml", node_id.to_string());
            consenus_keypair.save_config(&output_dir.join(&consensus_keys_file_name));
        }
        // Prepare safety rules
        let mut safety_rules_config = SafetyRulesConfig::default();
        if role == RoleType::Validator {
            safety_rules_config.backend = SafetyRulesBackend::OnDiskStorage {
                default: true,
                path: PathBuf::from(format!("{}.node.safety_rules.toml", node_id.to_string())),
            }
        }
        // Save network keys.
        let network_keys_file_name = format!("{}.node.network.keys.toml", node_id.to_string());
        network_keypairs.save_config(&output_dir.join(&network_keys_file_name));
        // Save seed peers file.
        let seed_peers_file_name = format!("{}.seed_peers.config.toml", node_id);
        seed_peers_config.save_config(&output_dir.join(&seed_peers_file_name));
        // Save network peers file.
        let network_peers_file_name = format!("{}.network_peers.config.toml", node_id);
        network_peers_config.save_config(&output_dir.join(&network_peers_file_name));
        // Save consensus peers file.
        let consensus_peers_file_name = "consensus_peers.config.toml".to_string();
        consensus_peers_config.save_config(&output_dir.join(&consensus_peers_file_name));
        let base_config = BaseConfig::new(output_dir.to_path_buf());
        let template_network = template.networks.get(0).unwrap();
        let network_config = NetworkConfig {
            peer_id: node_id.to_string(),
            role,
            network_keypairs_file: network_keys_file_name.into(),
            network_peers_file: network_peers_file_name.into(),
            seed_peers_file: seed_peers_file_name.into(),
            listen_address: addrs[0].clone(),
            advertised_address: addrs[0].clone(),
            discovery_interval_ms: template_network.discovery_interval_ms,
            connectivity_check_interval_ms: template_network.connectivity_check_interval_ms,
            enable_encryption_and_authentication: template_network
                .enable_encryption_and_authentication,
            is_permissioned: template_network.is_permissioned,
            // Dummy values - will be loaded from corresponding files.
            network_keypairs: NetworkKeyPairs::default(),
            network_peers: template_network.network_peers.clone(),
            seed_peers: template_network.seed_peers.clone(),
            is_public_network: false,
        };
        let miner_rpc_address = &template.consensus.miner_rpc_address;
        let consensus_config = ConsensusConfig {
            max_block_size: template.consensus.max_block_size,
            proposer_type: template.consensus.proposer_type,
            contiguous_rounds: template.consensus.contiguous_rounds,
            max_pruned_blocks_in_mem: template.consensus.max_pruned_blocks_in_mem,
            pacemaker_initial_timeout_ms: template.consensus.pacemaker_initial_timeout_ms,
            consensus_keypair_file: consensus_keys_file_name.into(),
            consensus_peers_file: consensus_peers_file_name.into(),
            // Dummy values - will be loaded from corresponding files.
            consensus_keypair: ConsensusKeyPair::default(),
            consensus_peers: template.consensus.consensus_peers.clone(),
            safety_rules: safety_rules_config,
<<<<<<< HEAD
            consensus_type: template.consensus.consensus_type.clone(),
            miner_rpc_address: String::from(&template.consensus.miner_rpc_address),
            miner_client_enable: template.consensus.miner_client_enable,
=======
            consensus_type: template.consensus.consensus_type,
            miner_rpc_address: miner_rpc_address.to_string(),
>>>>>>> 9501ca3e
        };
        let mut config = NodeConfig {
            base: base_config,
            networks: vec![network_config],
            consensus: consensus_config,
            metrics: template.metrics.clone(),
            execution: template.execution.clone(),
            admission_control: template.admission_control.clone(),
            debug_interface: template.debug_interface.clone(),
            storage: template.storage.clone(),
            mempool: template.mempool.clone(),
            state_sync: template.state_sync.clone(),
            logger: template.logger.clone(),
            vm_config: template.vm_config.clone(),
        };
        NodeConfigHelpers::randomize_config_ports(&mut config);
        config.vm_config.publishing_options = VMPublishingOption::Open;
        config
    }
}

pub struct SwarmConfigBuilder {
    num_nodes: usize,
    template_path: PathBuf,
    output_dir: PathBuf,
    force_discovery: bool,
    is_ipv4: bool,
    key_seed: Option<[u8; 32]>,
    faucet_account_keypair_filepath: Option<PathBuf>,
    faucet_account_keypair: Option<KeyPair<Ed25519PrivateKey, Ed25519PublicKey>>,
    role: RoleType,
    upstream_config_dir: Option<String>,
    is_permissioned: bool,
}

impl Default for SwarmConfigBuilder {
    fn default() -> Self {
        SwarmConfigBuilder {
            num_nodes: 1,
            template_path: "config/data/configs/node.config.toml".into(),
            output_dir: "configs".into(),
            force_discovery: false,
            is_ipv4: false,
            key_seed: None,
            faucet_account_keypair_filepath: None,
            faucet_account_keypair: None,
            role: RoleType::Validator,
            upstream_config_dir: None,
            is_permissioned: true,
        }
    }
}

impl SwarmConfigBuilder {
    pub fn new() -> SwarmConfigBuilder {
        SwarmConfigBuilder::default()
    }

    pub fn with_base<P: AsRef<Path>>(&mut self, base_template_path: P) -> &mut Self {
        self.template_path = base_template_path.as_ref().to_path_buf();
        self
    }

    pub fn with_output_dir<P: AsRef<Path>>(&mut self, output_dir: P) -> &mut Self {
        self.output_dir = output_dir.as_ref().to_path_buf();
        self
    }

    pub fn with_faucet_keypair_filepath<P: AsRef<Path>>(&mut self, keypair_file: P) -> &mut Self {
        self.faucet_account_keypair_filepath = Some(keypair_file.as_ref().to_path_buf());
        self
    }

    pub fn with_faucet_keypair(
        &mut self,
        keypair: KeyPair<Ed25519PrivateKey, Ed25519PublicKey>,
    ) -> &mut Self {
        self.faucet_account_keypair = Some(keypair);
        self
    }

    pub fn with_num_nodes(&mut self, num_nodes: usize) -> &mut Self {
        self.num_nodes = num_nodes;
        self
    }

    pub fn with_role(&mut self, role: RoleType) -> &mut Self {
        self.role = role;
        self
    }

    pub fn force_discovery(&mut self) -> &mut Self {
        self.force_discovery = true;
        self
    }

    pub fn with_ipv4(&mut self) -> &mut Self {
        self.is_ipv4 = true;
        self
    }

    pub fn with_ipv6(&mut self) -> &mut Self {
        self.is_ipv4 = false;
        self
    }

    pub fn with_key_seed(&mut self, seed: [u8; 32]) -> &mut Self {
        self.key_seed = Some(seed);
        self
    }

    pub fn with_upstream_config_dir(&mut self, upstream_config_dir: Option<String>) -> &mut Self {
        self.upstream_config_dir = upstream_config_dir;
        self
    }

    pub fn with_is_permissioned(&mut self, is_permissioned: bool) -> &mut Self {
        self.is_permissioned = is_permissioned;
        self
    }

    pub fn build(mut self) -> Result<SwarmConfig> {
        // verify required fields
        let faucet_key_path = self.faucet_account_keypair_filepath.clone();
        let faucet_key = self.faucet_account_keypair.take().unwrap_or_else(|| {
            generate_keypair::load_key_from_file(
                faucet_key_path.expect("Must provide faucet key file"),
            )
            .expect("Faucet account key is required to generate config")
        });

        // generate all things needed for generation
        if !self.output_dir.is_dir() {
            if !self.output_dir.exists() {
                // generate if doesn't exist
                std::fs::create_dir(&self.output_dir).expect("Failed to create output dir");
            }
            assert!(
                !self.output_dir.is_file(),
                "Output-dir is a file, expecting a directory"
            );
        }

        // read template
        let mut template = NodeConfig::load_config(&self.template_path);
        // update everything in the template and then generate swarm config
        let listen_address = if self.is_ipv4 { "0.0.0.0" } else { "::1" };
        let listen_address = listen_address.to_string();
        template.base.data_dir_path = self.output_dir.clone();
        template.admission_control.address = listen_address.clone();
        template.debug_interface.address = listen_address;
        // TODO:
        // [] Use rng instead of seed to prevent duplicate key generation in trusted_peers.rs.
        if self.role == RoleType::Validator {
            SwarmConfig::new_validator_swarm(
                template,
                self.num_nodes,
                faucet_key,
                self.force_discovery,
                self.is_ipv4,
                self.key_seed,
                &self.output_dir,
            )
        } else {
            SwarmConfig::new_full_node_swarm(
                template,
                self.num_nodes,
                self.force_discovery,
                self.is_ipv4,
                self.key_seed,
                &self.output_dir,
                self.is_permissioned,
                PathBuf::from(
                    self.upstream_config_dir
                        .expect("Upstream config path not set"),
                ),
            )
        }
    }
}<|MERGE_RESOLUTION|>--- conflicted
+++ resolved
@@ -351,14 +351,9 @@
             consensus_keypair: ConsensusKeyPair::default(),
             consensus_peers: template.consensus.consensus_peers.clone(),
             safety_rules: safety_rules_config,
-<<<<<<< HEAD
-            consensus_type: template.consensus.consensus_type.clone(),
-            miner_rpc_address: String::from(&template.consensus.miner_rpc_address),
             miner_client_enable: template.consensus.miner_client_enable,
-=======
             consensus_type: template.consensus.consensus_type,
             miner_rpc_address: miner_rpc_address.to_string(),
->>>>>>> 9501ca3e
         };
         let mut config = NodeConfig {
             base: base_config,
