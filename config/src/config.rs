--- conflicted
+++ resolved
@@ -125,455 +125,6 @@
         Self {
             data_dir_path: self.data_dir_path.clone(),
             temp_data_dir: None,
-<<<<<<< HEAD
-            node_sync_retries: self.node_sync_retries,
-            node_sync_channel_buffer_size: self.node_sync_channel_buffer_size,
-            node_async_log_chan_size: self.node_async_log_chan_size,
-        }
-    }
-}
-
-#[derive(Clone, Debug, Deserialize, Serialize)]
-#[serde(default)]
-pub struct MetricsConfig {
-    pub dir: PathBuf,
-    pub collection_interval_ms: u64,
-    pub push_server_addr: String,
-}
-
-impl Default for MetricsConfig {
-    fn default() -> MetricsConfig {
-        MetricsConfig {
-            dir: PathBuf::from("metrics"),
-            collection_interval_ms: 1000,
-            push_server_addr: "".to_string(),
-        }
-    }
-}
-
-#[derive(Clone, Debug, Deserialize, Serialize)]
-#[serde(default)]
-pub struct ExecutionConfig {
-    pub address: String,
-    pub port: u16,
-    // directive to load the testnet genesis block or the default genesis block.
-    // There are semantic differences between the 2 genesis related to minting and
-    // account creation
-    pub testnet_genesis: bool,
-    pub genesis_file_location: String,
-}
-
-impl Default for ExecutionConfig {
-    fn default() -> ExecutionConfig {
-        ExecutionConfig {
-            address: "localhost".to_string(),
-            port: 6183,
-            testnet_genesis: false,
-            genesis_file_location: "genesis.blob".to_string(),
-        }
-    }
-}
-
-#[derive(Clone, Debug, Deserialize, Serialize)]
-#[serde(default)]
-pub struct LoggerConfig {
-    pub is_async: bool,
-    pub chan_size: Option<usize>,
-}
-
-impl Default for LoggerConfig {
-    fn default() -> LoggerConfig {
-        LoggerConfig {
-            is_async: true,
-            chan_size: None,
-        }
-    }
-}
-
-#[derive(Clone, Debug, Deserialize, Serialize)]
-#[serde(default)]
-pub struct AdmissionControlConfig {
-    pub address: String,
-    pub admission_control_service_port: u16,
-    pub need_to_check_mempool_before_validation: bool,
-    pub max_concurrent_inbound_syncs: usize,
-    pub upstream_proxy_timeout: Duration,
-}
-
-impl Default for AdmissionControlConfig {
-    fn default() -> AdmissionControlConfig {
-        AdmissionControlConfig {
-            address: "0.0.0.0".to_string(),
-            admission_control_service_port: 8000,
-            need_to_check_mempool_before_validation: false,
-            max_concurrent_inbound_syncs: 100,
-            upstream_proxy_timeout: Duration::from_secs(1),
-        }
-    }
-}
-
-#[derive(Clone, Debug, Deserialize, Serialize)]
-#[serde(default)]
-pub struct DebugInterfaceConfig {
-    pub admission_control_node_debug_port: u16,
-    pub storage_node_debug_port: u16,
-    // This has similar use to the core-node-debug-server itself
-    pub metrics_server_port: u16,
-    pub public_metrics_server_port: u16,
-    pub address: String,
-}
-
-impl Default for DebugInterfaceConfig {
-    fn default() -> DebugInterfaceConfig {
-        DebugInterfaceConfig {
-            admission_control_node_debug_port: 6191,
-            storage_node_debug_port: 6194,
-            metrics_server_port: 9101,
-            public_metrics_server_port: 9102,
-            address: "localhost".to_string(),
-        }
-    }
-}
-
-#[derive(Clone, Debug, Deserialize, Serialize)]
-#[serde(default)]
-pub struct StorageConfig {
-    pub address: String,
-    pub port: u16,
-    pub dir: PathBuf,
-    pub grpc_max_receive_len: Option<i32>,
-}
-
-impl Default for StorageConfig {
-    fn default() -> StorageConfig {
-        StorageConfig {
-            address: "localhost".to_string(),
-            port: 6184,
-            dir: PathBuf::from("libradb/db"),
-            grpc_max_receive_len: Some(100_000_000),
-        }
-    }
-}
-
-#[cfg_attr(any(test, feature = "fuzzing"), derive(Clone))]
-#[derive(Debug, Deserialize, Serialize)]
-#[serde(default)]
-pub struct NetworkConfig {
-    pub peer_id: String,
-    // TODO: Add support for multiple listen/advertised addresses in config.
-    // The address that this node is listening on for new connections.
-    pub listen_address: Multiaddr,
-    // The address that this node advertises to other nodes for the discovery protocol.
-    pub advertised_address: Multiaddr,
-    pub discovery_interval_ms: u64,
-    pub connectivity_check_interval_ms: u64,
-    // Flag to toggle if Noise is used for encryption and authentication.
-    pub enable_encryption_and_authentication: bool,
-    // If the network is permissioned, only trusted peers are allowed to connect. Otherwise, any
-    // node can connect. If this flag is set to true, the `enable_encryption_and_authentication`
-    // must also be set to true.
-    pub is_permissioned: bool,
-    // The role of the node in the network. One of: {"validator", "full_node"}.
-    pub role: String,
-    // network_keypairs contains the node's network keypairs.
-    // it is filled later on from network_keypairs_file.
-    #[serde(skip)]
-    pub network_keypairs: NetworkKeyPairs,
-    pub network_keypairs_file: PathBuf,
-    // network peers are the nodes allowed to connect when the network is started in permissioned
-    // mode.
-    #[serde(skip)]
-    pub network_peers: NetworkPeersConfig,
-    pub network_peers_file: PathBuf,
-    // seed_peers act as seed nodes for the discovery protocol.
-    #[serde(skip)]
-    pub seed_peers: SeedPeersConfig,
-    pub seed_peers_file: PathBuf,
-    pub is_public_network: bool,
-}
-
-impl Default for NetworkConfig {
-    fn default() -> NetworkConfig {
-        NetworkConfig {
-            peer_id: "".to_string(),
-            role: "validator".to_string(),
-            listen_address: "/ip4/0.0.0.0/tcp/6180".parse::<Multiaddr>().unwrap(),
-            advertised_address: "/ip4/127.0.0.1/tcp/6180".parse::<Multiaddr>().unwrap(),
-            discovery_interval_ms: 1000,
-            connectivity_check_interval_ms: 5000,
-            enable_encryption_and_authentication: true,
-            is_permissioned: true,
-            network_keypairs_file: PathBuf::from("network_keypairs.config.toml"),
-            network_keypairs: NetworkKeyPairs::default(),
-            network_peers_file: PathBuf::from("network_peers.config.toml"),
-            network_peers: NetworkPeersConfig::default(),
-            seed_peers_file: PathBuf::from("seed_peers.config.toml"),
-            seed_peers: SeedPeersConfig::default(),
-            is_public_network: true,
-        }
-    }
-}
-
-impl NetworkConfig {
-    pub fn load<P: AsRef<Path>>(&mut self, path: P) -> Result<()> {
-        if !self.network_peers_file.as_os_str().is_empty() {
-            self.network_peers = NetworkPeersConfig::load_config(
-                path.as_ref().with_file_name(&self.network_peers_file),
-            );
-        }
-        if !self.network_keypairs_file.as_os_str().is_empty() {
-            self.network_keypairs = NetworkKeyPairs::load_config(
-                path.as_ref().with_file_name(&self.network_keypairs_file),
-            );
-        }
-        if !self.seed_peers_file.as_os_str().is_empty() {
-            self.seed_peers =
-                SeedPeersConfig::load_config(path.as_ref().with_file_name(&self.seed_peers_file));
-        }
-        if self.advertised_address.to_string().is_empty() {
-            self.advertised_address =
-                get_local_ip().ok_or_else(|| ::failure::err_msg("No local IP"))?;
-        }
-        if self.listen_address.to_string().is_empty() {
-            self.listen_address =
-                get_local_ip().ok_or_else(|| ::failure::err_msg("No local IP"))?;
-        }
-        // If PeerId is not set, it is derived from NetworkIdentityKey.
-        if self.peer_id == "" {
-            self.peer_id = PeerId::try_from(
-                self.network_keypairs
-                    .get_network_identity_public()
-                    .to_bytes(),
-            )
-            .unwrap()
-            .to_string();
-        }
-        Ok(())
-    }
-}
-
-#[cfg_attr(any(test, feature = "fuzzing"), derive(Clone))]
-#[derive(Debug, Deserialize, Serialize)]
-#[serde(default)]
-pub struct ConsensusConfig {
-    pub max_block_size: u64,
-    pub proposer_type: String,
-    pub contiguous_rounds: u32,
-    pub max_pruned_blocks_in_mem: Option<u64>,
-    pub pacemaker_initial_timeout_ms: Option<u64>,
-    // consensus_keypair contains the node's consensus keypair.
-    // it is filled later on from consensus_keypair_file.
-    #[serde(skip)]
-    pub consensus_keypair: ConsensusKeyPair,
-    pub consensus_keypair_file: PathBuf,
-    #[serde(skip)]
-    pub consensus_peers: ConsensusPeersConfig,
-    pub consensus_peers_file: PathBuf,
-    pub safety_rules: SafetyRulesConfig,
-    pub consensus_type: String,
-    pub miner_rpc_address: String,
-    pub miner_client_enable: bool,
-}
-
-#[derive(Debug, Eq, PartialEq, Clone, Copy)]
-pub enum ConsensusType {
-    PBFT,
-    POW,
-}
-
-impl Default for ConsensusConfig {
-    fn default() -> ConsensusConfig {
-        ConsensusConfig {
-            max_block_size: 100,
-            proposer_type: "multiple_ordered_proposers".to_string(),
-            contiguous_rounds: 2,
-            max_pruned_blocks_in_mem: None,
-            pacemaker_initial_timeout_ms: None,
-            consensus_keypair: ConsensusKeyPair::default(),
-            consensus_keypair_file: PathBuf::from("consensus_keypair.config.toml"),
-            consensus_peers: ConsensusPeersConfig::default(),
-            consensus_peers_file: PathBuf::from("consensus_peers.config.toml"),
-            safety_rules: SafetyRulesConfig::default(),
-            consensus_type: "pow".to_string(),
-            miner_rpc_address: "127.0.0.1:4251".to_string(),
-            miner_client_enable: true,
-        }
-    }
-}
-
-#[derive(Debug, Eq, PartialEq, Clone, Copy)]
-pub enum ConsensusProposerType {
-    // Choose the smallest PeerId as the proposer
-    FixedProposer,
-    // Round robin rotation of proposers
-    RotatingProposer,
-    // Multiple ordered proposers per round (primary, secondary, etc.)
-    MultipleOrderedProposers,
-}
-
-impl ConsensusConfig {
-    pub fn load<P: AsRef<Path>>(&mut self, path: P) -> Result<()> {
-        if !self.consensus_keypair_file.as_os_str().is_empty() {
-            self.consensus_keypair = ConsensusKeyPair::load_config(
-                path.as_ref().with_file_name(&self.consensus_keypair_file),
-            );
-        }
-        if !self.consensus_peers_file.as_os_str().is_empty() {
-            self.consensus_peers = ConsensusPeersConfig::load_config(
-                path.as_ref().with_file_name(&self.consensus_peers_file),
-            );
-        }
-        if let SafetyRulesBackend::OnDiskStorage {
-            default,
-            path: sr_path,
-        } = &self.safety_rules.backend
-        {
-            // If the file is relative, it means it is in the same directory as this config,
-            // unfortunately this is meaningless to the process that would load the config.
-            if !sr_path.as_os_str().is_empty() && sr_path.is_relative() {
-                self.safety_rules.backend = SafetyRulesBackend::OnDiskStorage {
-                    default: *default,
-                    path: path.as_ref().with_file_name(sr_path),
-                };
-            }
-        }
-        Ok(())
-    }
-
-    pub fn get_proposer_type(&self) -> ConsensusProposerType {
-        match self.proposer_type.as_str() {
-            "fixed_proposer" => FixedProposer,
-            "rotating_proposer" => RotatingProposer,
-            "multiple_ordered_proposers" => MultipleOrderedProposers,
-            &_ => unimplemented!("Invalid proposer type: {}", self.proposer_type),
-        }
-    }
-
-    pub fn get_consensus_type(&self) -> ConsensusType {
-        match self.consensus_type.as_str() {
-            "pbft" => PBFT,
-            "pow" => POW,
-            &_ => unimplemented!("Invalid consensus type: {}", self.consensus_type),
-        }
-    }
-
-    pub fn contiguous_rounds(&self) -> u32 {
-        self.contiguous_rounds
-    }
-
-    pub fn max_block_size(&self) -> u64 {
-        self.max_block_size
-    }
-
-    pub fn max_pruned_blocks_in_mem(&self) -> &Option<u64> {
-        &self.max_pruned_blocks_in_mem
-    }
-
-    pub fn pacemaker_initial_timeout_ms(&self) -> &Option<u64> {
-        &self.pacemaker_initial_timeout_ms
-    }
-
-    pub fn safety_rules(&self) -> &SafetyRulesConfig {
-        &self.safety_rules
-    }
-
-    pub fn miner_rpc_address(&self) -> String {
-        String::from(&self.miner_rpc_address)
-    }
-    pub fn miner_rpc_enable(&self) -> bool {
-        self.miner_client_enable
-    }
-}
-
-#[derive(Clone, Debug, Deserialize, Serialize)]
-#[serde(default)]
-pub struct MempoolConfig {
-    pub broadcast_transactions: bool,
-    pub shared_mempool_tick_interval_ms: u64,
-    pub shared_mempool_batch_size: usize,
-    pub shared_mempool_max_concurrent_inbound_syncs: usize,
-    pub capacity: usize,
-    // max number of transactions per user in Mempool
-    pub capacity_per_user: usize,
-    pub system_transaction_timeout_secs: u64,
-    pub system_transaction_gc_interval_ms: u64,
-    pub mempool_service_port: u16,
-    pub address: String,
-}
-
-impl Default for MempoolConfig {
-    fn default() -> MempoolConfig {
-        MempoolConfig {
-            broadcast_transactions: true,
-            shared_mempool_tick_interval_ms: 50,
-            shared_mempool_batch_size: 100,
-            shared_mempool_max_concurrent_inbound_syncs: 100,
-            capacity: 1_000_000,
-            capacity_per_user: 100,
-            system_transaction_timeout_secs: 86400,
-            address: "localhost".to_string(),
-            mempool_service_port: 6182,
-            system_transaction_gc_interval_ms: 180_000,
-        }
-    }
-}
-
-#[derive(Clone, Debug, Deserialize, Serialize)]
-#[serde(default)]
-pub struct SafetyRulesConfig {
-    pub backend: SafetyRulesBackend,
-}
-
-impl Default for SafetyRulesConfig {
-    fn default() -> Self {
-        Self {
-            backend: SafetyRulesBackend::InMemoryStorage,
-        }
-    }
-}
-
-#[derive(Clone, Debug, Deserialize, PartialEq, Serialize)]
-#[serde(tag = "type")]
-pub enum SafetyRulesBackend {
-    InMemoryStorage,
-    OnDiskStorage {
-        // In testing scenarios this implies that the default state is okay if
-        // a state is not specified.
-        default: bool,
-        // Required path for on disk storage
-        path: PathBuf,
-    },
-}
-
-#[derive(Clone, Debug, Deserialize, Serialize)]
-#[serde(default)]
-pub struct StateSyncConfig {
-    // Size of chunk to request for state synchronization
-    pub chunk_limit: u64,
-    // interval used for checking state synchronization progress
-    pub tick_interval_ms: u64,
-    // default timeout used for long polling to remote peer
-    pub long_poll_timeout_ms: u64,
-    // valid maximum chunk limit for sanity check
-    pub max_chunk_limit: u64,
-    // valid maximum timeout limit for sanity check
-    pub max_timeout_ms: u64,
-    // List of peers to use as upstream in state sync protocols.
-    #[serde(flatten)]
-    pub upstream_peers: UpstreamPeersConfig,
-}
-
-impl Default for StateSyncConfig {
-    fn default() -> Self {
-        Self {
-            chunk_limit: 1000,
-            tick_interval_ms: 100,
-            long_poll_timeout_ms: 30000,
-            max_chunk_limit: 1000,
-            max_timeout_ms: 120_000,
-            upstream_peers: UpstreamPeersConfig::default(),
-=======
->>>>>>> 9501ca3e
         }
     }
 }
