use crate::chained_bft::consensusdb::ConsensusDB;
use crate::counters;
use crate::pow::{
    block_storage_service::make_block_storage_service,
    event_processor::EventProcessor,
    mine_state::{BlockIndex, MineStateManager},
};
use crate::{
    consensus_provider::ConsensusProvider, state_computer::ExecutionProxy,
    txn_manager::MempoolProxy, MineClient,
};
use anyhow::Result;
use async_std::task;
use consensus_types::block_retrieval::BlockRetrievalResponse;
use consensus_types::payload_ext::BlockPayloadExt;
use executor::Executor;
use futures::channel::mpsc;
use grpcio::Server;
use libra_config::config::NodeConfig;
use libra_crypto::ed25519::Ed25519PrivateKey;
use libra_crypto::HashValue;
use libra_logger::prelude::*;
use libra_mempool::proto::mempool::MempoolClient;
use libra_types::account_address::AccountAddress;
use libra_types::PeerId;
use miner::server::setup_minerproxy_service;
use network::proto::ConsensusMsg;
use network::validator_network::{
    ChainStateNetworkEvents, ChainStateNetworkSender, ConsensusNetworkEvents,
    ConsensusNetworkSender, Event,
};
use state_synchronizer::StateSyncClient;
use std::convert::TryFrom;
use std::sync::Arc;
use storage_client::{StorageRead, StorageWrite};
use tokio::runtime::{self, Handle};
use vm_runtime::MoveVM;

pub struct PowConsensusProvider {
    runtime: tokio::runtime::Runtime,
    event_handle: Option<EventProcessor>,
    miner_proxy: Option<Server>,
    _block_storage_server: Server,
    chain_state_network_sender: Option<ChainStateNetworkSender>,
    chain_state_network_events: Option<ChainStateNetworkEvents>,
    mint_key: Option<Ed25519PrivateKey>,
    event_handle_network_events: Option<ConsensusNetworkEvents>,
    event_handle_receiver: Option<channel::Receiver<Result<Event<ConsensusMsg>>>>,
    sync_block_receiver: Option<mpsc::Receiver<(PeerId, BlockRetrievalResponse<BlockPayloadExt>)>>,
    sync_signal_receiver: Option<mpsc::Receiver<(PeerId, (u64, HashValue))>>,
}

impl PowConsensusProvider {
    pub fn new(
        node_config: &mut NodeConfig,
        network_sender: ConsensusNetworkSender,
        network_events: ConsensusNetworkEvents,
        mempool_client: Arc<MempoolClient>,
        executor: Arc<Executor<MoveVM>>,
        synchronizer_client: Arc<StateSyncClient>,
        rollback_flag: bool,
        read_storage: Arc<dyn StorageRead>,
        write_storage: Arc<dyn StorageWrite>,
        chain_state_network_sender: ChainStateNetworkSender,
        chain_state_network_events: ChainStateNetworkEvents,
    ) -> Self {
        let runtime = runtime::Builder::new()
            .threaded_scheduler()
            .enable_all()
            .build()
            .expect("Failed to create Tokio runtime!");

        let txn_manager = Arc::new(MempoolProxy::new(mempool_client.clone()));
        let state_computer = Arc::new(ExecutionProxy::new(executor, synchronizer_client.clone()));

        let peer_id_str = node_config
            .validator_network
            .as_ref()
            .unwrap()
            .peer_id
            .clone();
        let author = AccountAddress::try_from(peer_id_str.clone())
            .expect("Failed to parse peer id of a validator");
        // block store
        let block_store = Arc::new(ConsensusDB::new(&node_config.storage.dir()));

        //BlockStorageService
        let block_storage_server =
            make_block_storage_service(node_config, &Arc::clone(&block_store));

        //Start miner proxy server
        let mine_state = MineStateManager::new(BlockIndex::new(block_store.clone()));
        let miner_rpc_addr = String::from(&node_config.consensus.miner_rpc_address);
        let mut miner_proxy = setup_minerproxy_service(mine_state.clone(), miner_rpc_addr.clone());
        miner_proxy.start();
        for &(ref host, port) in miner_proxy.bind_addrs() {
            info!("listening on {}:{}", host, port);
        }
        // Start miner client.
        if node_config.consensus.miner_client_enable {
            task::spawn(async move {
                let mine_client = MineClient::new(miner_rpc_addr);
                mine_client.start().await
            });
        }

        let self_pri_key = node_config.consensus.take_and_set_key();
        let (event_handle_sender, event_handle_receiver) =
            channel::new(1_024, &counters::PENDING_SELF_MESSAGES);
        let (sync_block_sender, sync_block_receiver) = mpsc::channel(10);
        let (sync_signal_sender, sync_signal_receiver) = mpsc::channel(1024);
        let event_handle = EventProcessor::new(
            network_sender,
            txn_manager,
            state_computer,
            author,
            block_store,
            rollback_flag,
            mine_state,
            read_storage,
            write_storage,
<<<<<<< HEAD
            event_handle_sender,
            sync_block_sender,
            sync_signal_sender,
=======
            self_pri_key,
            node_config.storage.dir(),
>>>>>>> 1f4ccc93
        );
        //node_config.base().data_dir.clone()
        Self {
            runtime,
            event_handle: Some(event_handle),
            miner_proxy: Some(miner_proxy),
            _block_storage_server: block_storage_server,
            chain_state_network_sender: Some(chain_state_network_sender),
            chain_state_network_events: Some(chain_state_network_events),
            mint_key: Some(self_pri_key),
            event_handle_network_events: Some(network_events),
            event_handle_receiver: Some(event_handle_receiver),
            sync_block_receiver: Some(sync_block_receiver),
            sync_signal_receiver: Some(sync_signal_receiver),
        }
    }

    pub fn event_handle(
        &mut self,
        executor: Handle,
        chain_state_network_sender: ChainStateNetworkSender,
        chain_state_network_events: ChainStateNetworkEvents,
        self_key: Ed25519PrivateKey,
        event_handle_network_events: ConsensusNetworkEvents,
        event_handle_receiver: channel::Receiver<Result<Event<ConsensusMsg>>>,
        sync_block_receiver: mpsc::Receiver<(PeerId, BlockRetrievalResponse<BlockPayloadExt>)>,
        sync_signal_receiver: mpsc::Receiver<(PeerId, (u64, HashValue))>,
    ) {
        match self.event_handle.take() {
            Some(mut handle) => {
                let block_cache_receiver = handle
                    .block_cache_receiver
                    .take()
                    .expect("block_cache_receiver is none.");

                //mint
                handle
                    .mint_manager
                    .borrow()
                    .mint(executor.clone(), self_key);

                //msg
                handle.chain_state_handle(
                    executor.clone(),
                    chain_state_network_sender,
                    chain_state_network_events,
                );
                handle.event_process(
                    executor.clone(),
                    event_handle_network_events,
                    event_handle_receiver,
                );

                //save
                handle
                    .chain_manager
                    .borrow()
                    .save_block(block_cache_receiver, executor.clone());

                //sync
                handle.sync_manager.borrow().sync_block_msg(
                    executor.clone(),
                    sync_block_receiver,
                    sync_signal_receiver,
                );

                //TODO:orphan
            }
            _ => {}
        }
    }
}

impl ConsensusProvider for PowConsensusProvider {
    fn start(&mut self) -> Result<()> {
        let executor = self.runtime.handle().clone();
        let chain_state_network_sender = self
            .chain_state_network_sender
            .take()
            .expect("chain_state_network_sender is none.");
        let chain_state_network_events = self
            .chain_state_network_events
            .take()
            .expect("chain_state_network_events is none.");
        let mint_key = self.mint_key.take().expect("self_key is none.");
        let event_handle_network_events = self
            .event_handle_network_events
            .take()
            .expect("[consensus] Failed to start; network_events stream is already taken");
        let event_handle_receiver = self
            .event_handle_receiver
            .take()
            .expect("[consensus]: self receiver is already taken");
        let sync_block_receiver = self
            .sync_block_receiver
            .take()
            .expect("sync_block_receiver is none.");
        let sync_signal_receiver = self
            .sync_signal_receiver
            .take()
            .expect("sync_signal_receiver is none.");

        self.event_handle(
            executor,
            chain_state_network_sender,
            chain_state_network_events,
            mint_key,
            event_handle_network_events,
            event_handle_receiver,
            sync_block_receiver,
            sync_signal_receiver,
        );
        info!("PowConsensusProvider start succ.");
        Ok(())
    }

    fn stop(&mut self) {
        //TODO
        // 1. stop mint
        // 2. stop process event
        // Stop Miner proxy
        if let Some(miner_proxy) = self.miner_proxy.take() {
            drop(miner_proxy);
        }
    }
}<|MERGE_RESOLUTION|>--- conflicted
+++ resolved
@@ -119,14 +119,10 @@
             mine_state,
             read_storage,
             write_storage,
-<<<<<<< HEAD
             event_handle_sender,
             sync_block_sender,
             sync_signal_sender,
-=======
-            self_pri_key,
             node_config.storage.dir(),
->>>>>>> 1f4ccc93
         );
         //node_config.base().data_dir.clone()
         Self {
