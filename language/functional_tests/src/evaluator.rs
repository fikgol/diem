// Copyright (c) The Libra Core Contributors
// SPDX-License-Identifier: Apache-2.0

use crate::{
    config::{global::Config as GlobalConfig, transaction::Config as TransactionConfig},
    errors::*,
};
use bytecode_verifier::verifier::{
    verify_module_dependencies, verify_script_dependencies, VerifiedModule, VerifiedScript,
};
use ir_to_bytecode::{
    compiler::{compile_module, compile_script},
    parser::{parse_script, parse_script_or_module},
};
use ir_to_bytecode_syntax::ast::ScriptOrModule;
use language_e2e_tests::executor::FakeExecutor;
use libra_config::config::VMPublishingOption;
use libra_crypto::{
    ed25519::{Ed25519PrivateKey, Ed25519PublicKey},
    hash::CryptoHash,
};
use libra_types::{
    access_path::{AccessPath, DataPath},
    account_address::AccountAddress,
    channel::{ChannelResource, Witness, WitnessData},
    transaction::{
        Action, ChannelTransactionPayload, ChannelTransactionPayloadBody,
        Module as TransactionModule, RawTransaction, Script as TransactionScript, ScriptAction,
        SignedTransaction, TransactionOutput, TransactionStatus,
    },
<<<<<<< HEAD
    vm_error::StatusCode,
    write_set::WriteSet,
=======
    vm_error::{StatusCode, VMStatus},
};
use std::{
    fmt::{self, Debug},
    str::FromStr,
    time::Duration,
>>>>>>> f6051ba8
};
use stdlib::stdlib_modules;
use vm::file_format::{CompiledModule, CompiledScript};
use vm::gas_schedule::{GasAlgebra, MAXIMUM_NUMBER_OF_GAS_UNITS};

/// A transaction to be evaluated by the testing infra.
/// Contains code and a transaction config.
#[derive(Debug)]
pub struct Transaction<'a> {
    pub config: TransactionConfig<'a>,
    pub input: String,
}

/// Indicates one step in the pipeline the given move module/program goes through.
//  Ord is derived as we need to be able to determine if one stage is before another.
#[derive(Debug, Copy, Clone, Ord, PartialOrd, Eq, PartialEq)]
pub enum Stage {
    Parser,
    Compiler,
    Verifier,
    Serializer,
    Runtime,
}

impl FromStr for Stage {
    type Err = Error;

    fn from_str(s: &str) -> Result<Self> {
        match s {
            "parser" => Ok(Stage::Parser),
            "compiler" => Ok(Stage::Compiler),
            "verifier" => Ok(Stage::Verifier),
            "serializer" => Ok(Stage::Serializer),
            "runtime" => Ok(Stage::Runtime),
            _ => Err(ErrorKind::Other(format!("unrecognized stage '{:?}'", s)).into()),
        }
    }
}

/// Evaluation status: success or failure.
#[derive(Debug, Clone, Eq, PartialEq)]
pub enum Status {
    Success,
    Failure,
}

#[derive(Debug, Clone)]
pub enum OutputType {
    CompiledModule(CompiledModule),
    CompiledScript(CompiledScript),
    Ast(ScriptOrModule),
    TransactionOutput(TransactionOutput),
    Action(ScriptAction),
}

impl OutputType {
    pub fn to_check_string(&self) -> String {
        format!("{:?}", self)
    }
}

pub type TransactionId = usize;

/// An entry in the `EvaluationLog`.
#[derive(Debug)]
pub enum EvaluationOutput {
    Transaction(TransactionId),
    Stage(Stage),
    Output(Box<OutputType>),
    Error(Box<Error>),
    Status(Status),
}

impl EvaluationOutput {
    pub fn is_error(&self) -> bool {
        match self {
            Self::Error(_) => true,
            _ => false,
        }
    }
}

/// A log consisting of outputs from all stages and the final status.
/// This is checked against the directives.
#[derive(Debug)]
pub struct EvaluationLog {
    pub outputs: Vec<EvaluationOutput>,
}

impl EvaluationLog {
    pub fn new() -> Self {
        Self { outputs: vec![] }
    }

    pub fn get_failed_transactions(&self) -> Vec<(usize, Stage)> {
        let mut res = vec![];
        let mut last_txn = None;
        let mut last_stage = None;

        for output in &self.outputs {
            match output {
                EvaluationOutput::Transaction(idx) => last_txn = Some(idx),
                EvaluationOutput::Stage(stage) => last_stage = Some(stage),
                EvaluationOutput::Status(Status::Failure) => match (last_txn, last_stage) {
                    (Some(idx), Some(stage)) => res.push((*idx, *stage)),
                    _ => unreachable!(),
                },
                _ => (),
            }
        }

        res
    }

    pub fn append(&mut self, output: EvaluationOutput) {
        self.outputs.push(output);
    }
}

impl fmt::Display for OutputType {
    fn fmt(&self, f: &mut fmt::Formatter<'_>) -> fmt::Result {
        use OutputType::*;
        match self {
            CompiledModule(cm) => write!(f, "{:#?}", cm),
            CompiledScript(cs) => write!(f, "{:#?}", cs),
            Ast(ast) => write!(f, "{}", ast),
            TransactionOutput(output) => write!(f, "{:#?}", output),
            Action(action) => write!(f, "{:#?}", action),
        }
    }
}

impl fmt::Display for EvaluationOutput {
    fn fmt(&self, f: &mut fmt::Formatter<'_>) -> fmt::Result {
        use EvaluationOutput::*;
        match self {
            Transaction(idx) => write!(f, "Transaction {}", idx),
            Stage(stage) => write!(f, "Stage: {:?}", stage),
            Output(output) => write!(f, "{}", output),
            Error(error) => write!(f, "Error: {:#?}", error),
            Status(status) => write!(f, "Status: {:?}", status),
        }
    }
}

impl fmt::Display for EvaluationLog {
    fn fmt(&self, f: &mut fmt::Formatter<'_>) -> fmt::Result {
        for (i, output) in self.outputs.iter().enumerate() {
            writeln!(f, "[{}] {}", i, output)?;
        }
        Ok(())
    }
}

/// Verifies a script & its dependencies.
fn do_verify_script(
    script: CompiledScript,
    deps: &[VerifiedModule],
) -> std::result::Result<VerifiedScript, Vec<VMStatus>> {
    let verified_script = VerifiedScript::new(script).map_err(|(_, errs)| errs)?;
    let errs = verify_script_dependencies(&verified_script, deps);
    if !errs.is_empty() {
        return Err(errs);
    }
    Ok(verified_script)
}

/// Verifies a module & its dependencies.
fn do_verify_module(
    module: CompiledModule,
    deps: &[VerifiedModule],
) -> std::result::Result<VerifiedModule, Vec<VMStatus>> {
    let verified_module = VerifiedModule::new(module).map_err(|(_, errs)| errs)?;
    let errs = verify_module_dependencies(&verified_module, deps);
    if !errs.is_empty() {
        return Err(errs);
    }
    Ok(verified_module)
}

/// A set of common parameters required to create transactions.
struct TransactionParameters<'a> {
    pub sender_addr: AccountAddress,
    pub pubkey: &'a Ed25519PublicKey,
    pub privkey: &'a Ed25519PrivateKey,
    pub sequence_number: u64,
    pub max_gas_amount: u64,
    pub gas_unit_price: u64,
    pub expiration_time: Duration,
}

/// Gets the transaction parameters from the current execution environment and the config.
fn get_transaction_parameters<'a>(
    exec: &'a FakeExecutor,
    config: &'a TransactionConfig,
) -> TransactionParameters<'a> {
    let account_resource = exec.read_account_resource(config.sender).unwrap();

    TransactionParameters {
        sender_addr: *config.sender.address(),
        pubkey: &config.sender.pubkey,
        privkey: &config.sender.privkey,
        sequence_number: config
            .sequence_number
            .unwrap_or_else(|| account_resource.sequence_number()),
        max_gas_amount: config.max_gas.unwrap_or_else(|| {
            std::cmp::min(
                MAXIMUM_NUMBER_OF_GAS_UNITS.get(),
                account_resource.balance(),
            )
        }),
        gas_unit_price: 1,
        expiration_time: Duration::from_secs(u64::max_value()),
    }
}

/// Creates and signs a script transaction.
fn make_script_transaction(
    exec: &FakeExecutor,
    config: &TransactionConfig,
    script: CompiledScript,
) -> Result<SignedTransaction> {
    let mut blob = vec![];
    script.serialize(&mut blob)?;
    let script = TransactionScript::new(blob, config.args.clone());

    let params = get_transaction_parameters(exec, config);
    Ok(RawTransaction::new_script(
        params.sender_addr,
        params.sequence_number,
        script,
        params.max_gas_amount,
        params.gas_unit_price,
        params.expiration_time,
    )
    .sign(params.privkey, params.pubkey.clone())?
    .into_inner())
}

/// Creates and signs a module transaction.
fn make_module_transaction(
    exec: &FakeExecutor,
    config: &TransactionConfig,
    module: CompiledModule,
) -> Result<SignedTransaction> {
    let mut blob = vec![];
    module.serialize(&mut blob)?;
    let module = TransactionModule::new(blob);

    let params = get_transaction_parameters(exec, config);
    Ok(RawTransaction::new_module(
        params.sender_addr,
        params.sequence_number,
        module,
        params.max_gas_amount,
        params.gas_unit_price,
        params.expiration_time,
    )
    .sign(params.privkey, params.pubkey.clone())?
    .into_inner())
}

fn make_channel_transaction(
    exec: &FakeExecutor,
    config: &TransactionConfig,
    action: ScriptAction,
    channel_sequence_number: u64,
) -> Result<SignedTransaction> {
    let params = get_transaction_parameters(exec, config);
    let channel_txn_config = config.channel.as_ref().ok_or(ErrorKind::Other(
        "channel txn config must exist.".to_string(),
    ))?;
    let witness_data = WitnessData::new(channel_sequence_number, WriteSet::default());
    let hash = witness_data.hash();
    let witness = Witness::new(
        witness_data,
        channel_txn_config.channel.sign_by_participants(&hash),
    );
    let body = ChannelTransactionPayloadBody::new(
        channel_txn_config.channel.channel_address,
        *channel_txn_config.proposer.address(),
        action,
        witness,
    );
    let body_hash = body.hash();
    let payload = ChannelTransactionPayload::new(
        body,
        channel_txn_config.channel.get_participant_public_keys(),
        channel_txn_config.channel.sign(&body_hash, |participant| {
            if channel_txn_config.signed_by_participants {
                true
            } else {
                participant.account.address() == channel_txn_config.proposer.address()
            }
        }),
    );
    Ok(RawTransaction::new_channel(
        params.sender_addr,
        params.sequence_number,
        payload,
        params.max_gas_amount,
        params.gas_unit_price,
        params.expiration_time,
    )
    .sign(params.privkey, params.pubkey.clone())?
    .into_inner())
}

/// Runs a single transaction using the fake executor.
fn run_transaction(
    exec: &mut FakeExecutor,
    transaction: SignedTransaction,
) -> Result<TransactionOutput> {
    let mut outputs = exec.execute_block(vec![transaction]).unwrap();
    if outputs.len() == 1 {
        let output = outputs.pop().unwrap();
        match output.status() {
            TransactionStatus::Keep(status) => {
                exec.apply_write_set(output.write_set());
                if status.major_status == StatusCode::EXECUTED {
                    Ok(output)
                } else {
                    Err(ErrorKind::VMExecutionFailure(output).into())
                }
            }
            TransactionStatus::Discard(_) => Err(ErrorKind::DiscardedTransaction(output).into()),
        }
    } else {
        unreachable!("transaction outputs size mismatch")
    }
}

/// Serializes the script then deserializes it.
fn serialize_and_deserialize_script(script: &CompiledScript) -> Result<()> {
    let mut script_blob = vec![];
    script.serialize(&mut script_blob)?;
    let deserialized_script = CompiledScript::deserialize(&script_blob)?;

    if *script != deserialized_script {
        return Err(ErrorKind::Other(
            "deserialized script different from original one".to_string(),
        )
        .into());
    }

    Ok(())
}

/// Serializes the module then deserializes it.
fn serialize_and_deserialize_module(module: &CompiledModule) -> Result<()> {
    let mut module_blob = vec![];
    module.serialize(&mut module_blob)?;
    let deserialized_module = CompiledModule::deserialize(&module_blob)?;

    if *module != deserialized_module {
        return Err(ErrorKind::Other(
            "deserialized module different from original one".to_string(),
        )
        .into());
    }

    Ok(())
}

fn is_call(input: &str) -> bool {
    input.trim().starts_with("0x")
}

fn eval_transaction(
    exec: &mut FakeExecutor,
    deps: &mut Vec<VerifiedModule>,
    idx: usize,
    transaction: &Transaction,
    log: &mut EvaluationLog,
) -> Result<Status> {
    /// Unwrap the given results. Upon failure, logs the error and aborts.
    macro_rules! unwrap_or_abort {
        ($res: expr) => {{
            match $res {
                Ok(r) => r,
                Err(e) => {
                    log.append(EvaluationOutput::Error(Box::new(e)));
                    return Ok(Status::Failure);
                }
            }
        }};
    }

    let sender_addr = *transaction.config.sender.address();

    // start processing a new transaction
    // insert a barrier in the output
    log.append(EvaluationOutput::Transaction(idx));

    // stage 1: parse the script/module
    if transaction.config.is_stage_disabled(Stage::Parser) {
        return Ok(Status::Success);
    }
    log.append(EvaluationOutput::Stage(Stage::Parser));

    if transaction.config.is_channel_transaction() {
        let channel_txn_config = transaction
            .config
            .channel
            .as_ref()
            .expect("channel must exist in channel transaction.");
        let channel_address = channel_txn_config.channel.channel_address;
        let channel_access_path =
            AccessPath::new_for_data_path(channel_address, DataPath::channel_data_path());

        let channel_sequence_number = exec
            .read_from_access_path(&channel_access_path)
            .map(|bytes| {
                ChannelResource::make_from(bytes)
                    .unwrap()
                    .channel_sequence_number()
            })
            .unwrap_or(0);

        let input = transaction.input.as_str();

        let script_action = if is_call(input) {
            ScriptAction::new(Action::parse_call(input)?, transaction.config.args.clone())
        } else {
            let parsed_script = unwrap_or_abort!(parse_script(input));
            log.append(EvaluationOutput::Output(Box::new(OutputType::Ast(
                ScriptOrModule::Script(parsed_script.clone()),
            ))));

            // stage 2: compile the script
            if transaction.config.is_stage_disabled(Stage::Compiler) {
                return Ok(Status::Success);
            }
            log.append(EvaluationOutput::Stage(Stage::Compiler));

            let compiled_script =
                unwrap_or_abort!(compile_script(sender_addr, parsed_script, &*deps)).0;
            log.append(EvaluationOutput::Output(Box::new(
                OutputType::CompiledScript(compiled_script.clone()),
            )));

            // stage 3: verify the script
            if transaction.config.is_stage_disabled(Stage::Verifier) {
                return Ok(Status::Success);
            }
            log.append(EvaluationOutput::Stage(Stage::Verifier));
            let compiled_script = match do_verify_script(compiled_script, &*deps) {
                Ok(script) => script.into_inner(),
                Err(errs) => {
                    for err in errs.into_iter() {
                        let err: Error = ErrorKind::VerificationError(err).into();
                        log.append(EvaluationOutput::Error(Box::new(err)));
                    }
                    return Ok(Status::Failure);
                }
            };

            // stage 4: serializer round trip
            if !transaction.config.is_stage_disabled(Stage::Serializer) {
                log.append(EvaluationOutput::Stage(Stage::Serializer));
                unwrap_or_abort!(serialize_and_deserialize_script(&compiled_script));
            }

            // stage 5: execute the script
            if transaction.config.is_stage_disabled(Stage::Runtime) {
                return Ok(Status::Success);
            }
            let mut blob = vec![];
            compiled_script.serialize(&mut blob)?;
            ScriptAction::new_code(blob, transaction.config.args.clone())
        };
        log.append(EvaluationOutput::Output(Box::new(OutputType::Action(
            script_action.clone(),
        ))));
        // stage 5: execute the script
        if transaction.config.is_stage_disabled(Stage::Runtime) {
            return Ok(Status::Success);
        }
        log.append(EvaluationOutput::Stage(Stage::Runtime));
        let channel_transaction = make_channel_transaction(
            &exec,
            &transaction.config,
            script_action,
            channel_sequence_number,
        )?;
        let txn_output = unwrap_or_abort!(run_transaction(exec, channel_transaction));
        log.append(EvaluationOutput::Output(Box::new(
            OutputType::TransactionOutput(txn_output),
        )));
    } else {
        let parsed_script_or_module = unwrap_or_abort!(parse_script_or_module(&transaction.input));
        log.append(EvaluationOutput::Output(Box::new(OutputType::Ast(
            parsed_script_or_module.clone(),
        ))));

        match parsed_script_or_module {
            ScriptOrModule::Script(parsed_script) => {
                // stage 2: compile the script
                if transaction.config.is_stage_disabled(Stage::Compiler) {
                    return Ok(Status::Success);
                }
                log.append(EvaluationOutput::Stage(Stage::Compiler));

                let compiled_script =
                    unwrap_or_abort!(compile_script(sender_addr, parsed_script, &*deps)).0;
                log.append(EvaluationOutput::Output(Box::new(
                    OutputType::CompiledScript(compiled_script.clone()),
                )));

<<<<<<< HEAD
                // stage 3: verify the script
                if transaction.config.is_stage_disabled(Stage::Verifier) {
                    return Ok(Status::Success);
                }
                log.append(EvaluationOutput::Stage(Stage::Verifier));
                let compiled_script =
                    unwrap_or_abort!(do_verify_script(compiled_script, &*deps)).into_inner();

                // stage 4: serializer round trip
                if !transaction.config.is_stage_disabled(Stage::Serializer) {
                    log.append(EvaluationOutput::Stage(Stage::Serializer));
                    unwrap_or_abort!(serialize_and_deserialize_script(&compiled_script));
                }
=======
            // stage 3: verify the module
            if transaction.config.is_stage_disabled(Stage::Verifier) {
                return Ok(Status::Success);
            }
            log.append(EvaluationOutput::Stage(Stage::Verifier));
            let compiled_module = match do_verify_module(compiled_module, &*deps) {
                Ok(module) => module.into_inner(),
                Err(errs) => {
                    for err in errs.into_iter() {
                        let err: Error = ErrorKind::VerificationError(err).into();
                        log.append(EvaluationOutput::Error(Box::new(err)));
                    }
                    return Ok(Status::Failure);
                }
            };
>>>>>>> f6051ba8

                // stage 5: execute the script
                if transaction.config.is_stage_disabled(Stage::Runtime) {
                    return Ok(Status::Success);
                }
                log.append(EvaluationOutput::Stage(Stage::Runtime));
                let script_transaction =
                    make_script_transaction(&exec, &transaction.config, compiled_script)?;
                let txn_output = unwrap_or_abort!(run_transaction(exec, script_transaction));
                log.append(EvaluationOutput::Output(Box::new(
                    OutputType::TransactionOutput(txn_output),
                )));
            }
            ScriptOrModule::Module(parsed_module) => {
                // stage 2: compile the module
                if transaction.config.is_stage_disabled(Stage::Compiler) {
                    return Ok(Status::Success);
                }
                log.append(EvaluationOutput::Stage(Stage::Compiler));

                let compiled_module =
                    unwrap_or_abort!(compile_module(sender_addr, parsed_module, &*deps)).0;
                log.append(EvaluationOutput::Output(Box::new(
                    OutputType::CompiledModule(compiled_module.clone()),
                )));

                // module is added to the list of dependencies despite it passes the verifier or
                // not
                deps.push(VerifiedModule::bypass_verifier_DANGEROUS_FOR_TESTING_ONLY(
                    compiled_module.clone(),
                ));

                // stage 3: verify the module
                if transaction.config.is_stage_disabled(Stage::Verifier) {
                    return Ok(Status::Success);
                }
                log.append(EvaluationOutput::Stage(Stage::Verifier));
                let compiled_module =
                    unwrap_or_abort!(do_verify_module(compiled_module, &*deps)).into_inner();

                // stage 4: serializer round trip
                if !transaction.config.is_stage_disabled(Stage::Serializer) {
                    log.append(EvaluationOutput::Stage(Stage::Serializer));
                    unwrap_or_abort!(serialize_and_deserialize_module(&compiled_module));
                }

                // stage 5: publish the module
                if transaction.config.is_stage_disabled(Stage::Runtime) {
                    return Ok(Status::Success);
                }
                log.append(EvaluationOutput::Stage(Stage::Runtime));
                let module_transaction =
                    make_module_transaction(&exec, &transaction.config, compiled_module)?;
                let txn_output = unwrap_or_abort!(run_transaction(exec, module_transaction));
                log.append(EvaluationOutput::Output(Box::new(
                    OutputType::TransactionOutput(txn_output),
                )));
            }
        }
    }
    Ok(Status::Success)
}

/// Feeds all given transactions through the pipeline and produces an EvaluationLog.
pub fn eval(config: &GlobalConfig, transactions: &[Transaction]) -> Result<EvaluationLog> {
    let mut log = EvaluationLog { outputs: vec![] };

    // Set up a fake executor with the genesis block and create the accounts.
    let mut exec = if config.validator_set.payload().is_empty() {
        // use the default validator set. this uses a precomputed validator set and is cheap
        FakeExecutor::from_genesis_with_options(VMPublishingOption::Open)
    } else {
        // use custom validator set. this requires dynamically generating a new genesis tx and
        // is thus more expensive.
        FakeExecutor::from_validator_set(config.validator_set.clone(), VMPublishingOption::Open)
    };
    for data in config.accounts.values() {
        exec.add_account_data(&data);
    }

    // Get the standard library modules (compiled & verified).
    let mut deps = stdlib_modules().to_vec();

    for (idx, transaction) in transactions.iter().enumerate() {
        let status = eval_transaction(&mut exec, &mut deps, idx, transaction, &mut log)?;
        log.append(EvaluationOutput::Status(status));
    }

    Ok(log)
}<|MERGE_RESOLUTION|>--- conflicted
+++ resolved
@@ -28,17 +28,13 @@
         Module as TransactionModule, RawTransaction, Script as TransactionScript, ScriptAction,
         SignedTransaction, TransactionOutput, TransactionStatus,
     },
-<<<<<<< HEAD
-    vm_error::StatusCode,
+    vm_error::{StatusCode, VMStatus},
     write_set::WriteSet,
-=======
-    vm_error::{StatusCode, VMStatus},
 };
 use std::{
     fmt::{self, Debug},
     str::FromStr,
     time::Duration,
->>>>>>> f6051ba8
 };
 use stdlib::stdlib_modules;
 use vm::file_format::{CompiledModule, CompiledScript};
@@ -485,16 +481,8 @@
                 return Ok(Status::Success);
             }
             log.append(EvaluationOutput::Stage(Stage::Verifier));
-            let compiled_script = match do_verify_script(compiled_script, &*deps) {
-                Ok(script) => script.into_inner(),
-                Err(errs) => {
-                    for err in errs.into_iter() {
-                        let err: Error = ErrorKind::VerificationError(err).into();
-                        log.append(EvaluationOutput::Error(Box::new(err)));
-                    }
-                    return Ok(Status::Failure);
-                }
-            };
+            let compiled_script =
+                unwrap_or_abort!(do_verify_script(compiled_script, &*deps)).into_inner();
 
             // stage 4: serializer round trip
             if !transaction.config.is_stage_disabled(Stage::Serializer) {
@@ -548,37 +536,27 @@
                     OutputType::CompiledScript(compiled_script.clone()),
                 )));
 
-<<<<<<< HEAD
                 // stage 3: verify the script
                 if transaction.config.is_stage_disabled(Stage::Verifier) {
                     return Ok(Status::Success);
                 }
                 log.append(EvaluationOutput::Stage(Stage::Verifier));
-                let compiled_script =
-                    unwrap_or_abort!(do_verify_script(compiled_script, &*deps)).into_inner();
+                let compiled_script = match do_verify_script(compiled_script, &*deps) {
+                    Ok(script) => script.into_inner(),
+                    Err(errs) => {
+                        for err in errs.into_iter() {
+                            let err: Error = ErrorKind::VerificationError(err).into();
+                            log.append(EvaluationOutput::Error(Box::new(err)));
+                        }
+                        return Ok(Status::Failure);
+                    }
+                };
 
                 // stage 4: serializer round trip
                 if !transaction.config.is_stage_disabled(Stage::Serializer) {
                     log.append(EvaluationOutput::Stage(Stage::Serializer));
                     unwrap_or_abort!(serialize_and_deserialize_script(&compiled_script));
                 }
-=======
-            // stage 3: verify the module
-            if transaction.config.is_stage_disabled(Stage::Verifier) {
-                return Ok(Status::Success);
-            }
-            log.append(EvaluationOutput::Stage(Stage::Verifier));
-            let compiled_module = match do_verify_module(compiled_module, &*deps) {
-                Ok(module) => module.into_inner(),
-                Err(errs) => {
-                    for err in errs.into_iter() {
-                        let err: Error = ErrorKind::VerificationError(err).into();
-                        log.append(EvaluationOutput::Error(Box::new(err)));
-                    }
-                    return Ok(Status::Failure);
-                }
-            };
->>>>>>> f6051ba8
 
                 // stage 5: execute the script
                 if transaction.config.is_stage_disabled(Stage::Runtime) {
@@ -616,8 +594,16 @@
                     return Ok(Status::Success);
                 }
                 log.append(EvaluationOutput::Stage(Stage::Verifier));
-                let compiled_module =
-                    unwrap_or_abort!(do_verify_module(compiled_module, &*deps)).into_inner();
+                let compiled_module = match do_verify_module(compiled_module, &*deps) {
+                    Ok(module) => module.into_inner(),
+                    Err(errs) => {
+                        for err in errs.into_iter() {
+                            let err: Error = ErrorKind::VerificationError(err).into();
+                            log.append(EvaluationOutput::Error(Box::new(err)));
+                        }
+                        return Ok(Status::Failure);
+                    }
+                };
 
                 // stage 4: serializer round trip
                 if !transaction.config.is_stage_disabled(Stage::Serializer) {
