--- conflicted
+++ resolved
@@ -51,13 +51,9 @@
             &*VECTOR_MODULE,
             &*EVENT_MODULE, // depends on AddressUtil, BytearrayUtil, Hash, U64Util
             &*ACCOUNT_MODULE, // depends on LibraCoin, Event, AddressUtil, BytearrayUtil, U64Util
-<<<<<<< HEAD
-            &*VALIDATOR_SET_MODULE, // depends on LibraAccount
-            &*CHANNEL_MODULE,
-=======
             &*VALIDATOR_CONFIG_MODULE,
             &*VALIDATOR_SET_MODULE, // depends on LibraAccount, ValidatorConfig
->>>>>>> dcdb9ee8
+            &*CHANNEL_MODULE,
         ]
     };
 }
