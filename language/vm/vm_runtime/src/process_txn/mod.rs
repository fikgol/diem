use crate::{
    code_cache::module_cache::ModuleCache, data_cache::RemoteCache,
    loaded_data::loaded_module::LoadedModule,
};
use config::config::{VMPublishingOption, VMMode};
use std::marker::PhantomData;
use types::transaction::SignatureCheckedTransaction;
use vm::errors::VMResult;
use vm_cache_map::Arena;

pub mod execute;
pub mod validate;
pub mod verify;

use validate::{ValidatedTransaction, ValidationMode};

/// The starting point for processing a transaction. All the different states involved are described
/// through the types present in submodules.
pub struct ProcessTransaction<'alloc, 'txn, P>
where
    'alloc: 'txn,
    P: ModuleCache<'alloc>,
{
    txn: SignatureCheckedTransaction,
    module_cache: P,
    data_cache: &'txn dyn RemoteCache,
    allocator: &'txn Arena<LoadedModule>,
    phantom: PhantomData<&'alloc ()>,
}

impl<'alloc, 'txn, P> ProcessTransaction<'alloc, 'txn, P>
where
    'alloc: 'txn,
    P: ModuleCache<'alloc>,
{
    /// Creates a new instance of `ProcessTransaction`.
    pub fn new(
        txn: SignatureCheckedTransaction,
        module_cache: P,
        data_cache: &'txn dyn RemoteCache,
        allocator: &'txn Arena<LoadedModule>,
    ) -> Self {
        Self {
            txn,
            module_cache,
            data_cache,
            allocator,
            phantom: PhantomData,
        }
    }

    /// Validates this transaction. Returns a `ValidatedTransaction` on success or `VMStatus` on
    /// failure.
    pub fn validate(
        self,
        mode: ValidationMode,
        publishing_option: &VMPublishingOption,
<<<<<<< HEAD
        vm_mode: VMMode,
    ) -> Result<ValidatedTransaction<'alloc, 'txn, P>, VMStatus> {
        ValidatedTransaction::new(self, mode, publishing_option, vm_mode)
=======
    ) -> VMResult<ValidatedTransaction<'alloc, 'txn, P>> {
        ValidatedTransaction::new(self, mode, publishing_option)
>>>>>>> 99866e60
    }
}<|MERGE_RESOLUTION|>--- conflicted
+++ resolved
@@ -55,13 +55,8 @@
         self,
         mode: ValidationMode,
         publishing_option: &VMPublishingOption,
-<<<<<<< HEAD
         vm_mode: VMMode,
-    ) -> Result<ValidatedTransaction<'alloc, 'txn, P>, VMStatus> {
+    ) -> VMResult<ValidatedTransaction<'alloc, 'txn, P>> {
         ValidatedTransaction::new(self, mode, publishing_option, vm_mode)
-=======
-    ) -> VMResult<ValidatedTransaction<'alloc, 'txn, P>> {
-        ValidatedTransaction::new(self, mode, publishing_option)
->>>>>>> 99866e60
     }
 }