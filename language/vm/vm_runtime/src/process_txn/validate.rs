use config::config::{VMMode, VMPublishingOption};
use crypto::HashValue;
<<<<<<< HEAD
use logger::prelude::*;
use types::{
    account_address::AccountAddress,
=======
use libra_types::{
>>>>>>> dcdb9ee8
    transaction::{SignatureCheckedTransaction, TransactionPayload, MAX_TRANSACTION_SIZE_IN_BYTES},
    vm_error::{StatusCode, VMStatus},
    write_set::WriteSet,
};
use logger::prelude::*;
use vm::{
    errors::convert_prologue_runtime_error,
    gas_schedule::{self, AbstractMemorySize, GasAlgebra, GasCarrier},
    transaction_metadata::TransactionMetadata,
};
use vm_cache_map::Arena;

use crate::{
    code_cache::{
        module_cache::{ModuleCache, TransactionModuleCache},
        script_cache::ScriptCache,
    },
    data_cache::RemoteCache,
    loaded_data::loaded_module::LoadedModule,
    process_txn::{
        balance_checker::BalanceChecker, verify::VerifiedTransaction, ProcessTransaction,
    },
    txn_executor::TransactionExecutor,
};

pub fn is_allowed_script(publishing_option: &VMPublishingOption, program: &[u8]) -> bool {
    match publishing_option {
        VMPublishingOption::Open | VMPublishingOption::CustomScripts => true,
        VMPublishingOption::Locked(whitelist) => {
            let hash_value = HashValue::from_sha3_256(program);
            whitelist.contains(hash_value.as_ref())
        }
    }
}

/// Represents a [`SignedTransaction`] that has been *validated*. This includes all the steps
/// required to ensure that a transaction is valid, other than verifying the submitted program.
pub struct ValidatedTransaction<'alloc, 'txn, P>
where
    'alloc: 'txn,
    P: ModuleCache<'alloc>,
{
    txn: SignatureCheckedTransaction,
    txn_state: Option<ValidatedTransactionState<'alloc, 'txn, P>>,
}

/// The mode to validate transactions in.
#[derive(Clone, Copy, Debug, Eq, PartialEq)]
pub enum ValidationMode {
    /// This is the genesis transaction. At the moment it is the only mode that allows for
    /// write-set transactions.
    Genesis,
    /// We're only validating a transaction, not executing it. This tolerates the sequence number
    /// being too new.
    Validating,
    /// We're executing a transaction. This runs the full suite of checks.
    #[allow(dead_code)]
    Executing,
}

impl<'alloc, 'txn, P> ValidatedTransaction<'alloc, 'txn, P>
where
    'alloc: 'txn,
    P: ModuleCache<'alloc>,
{
    /// Creates a new instance by validating a `SignedTransaction`.
    ///
    /// This should be called through [`ProcessTransaction::validate`].
    pub(super) fn new(
        process_txn: ProcessTransaction<'alloc, 'txn, P>,
        mode: ValidationMode,
        publishing_option: &VMPublishingOption,
        vm_mode: VMMode,
    ) -> Result<Self, VMStatus> {
        let ProcessTransaction {
            txn,
            module_cache,
            data_cache,
            allocator,
            ..
        } = process_txn;

        let txn_state = match txn.payload() {
            TransactionPayload::Program(program) => {
                Some(ValidatedTransaction::validate(
                    &txn,
                    module_cache,
                    data_cache,
                    allocator,
                    mode,
                    vm_mode,
                    || {
                        // Verify against whitelist if we are locked. Otherwise allow.
                        if !is_allowed_script(&publishing_option, &program.code()) {
                            warn!("[VM] Custom scripts not allowed: {:?}", &program.code());
                            return Err(VMStatus::new(StatusCode::UNKNOWN_SCRIPT));
                        }

                        if !publishing_option.is_open() {
                            // Not allowing module publishing for now.
                            if !program.modules().is_empty() {
                                warn!("[VM] Custom modules not allowed");
                                return Err(VMStatus::new(StatusCode::UNKNOWN_MODULE));
                            }
                        }
                        Ok(())
                    },
                )?)
            }
            TransactionPayload::Script(script) => {
                Some(ValidatedTransaction::validate(
                    &txn,
                    module_cache,
                    data_cache,
                    allocator,
                    mode,
                    vm_mode,
                    || {
                        // Verify against whitelist if we are locked. Otherwise allow.
                        if !is_allowed_script(&publishing_option, &script.code()) {
                            warn!("[VM] Custom scripts not allowed: {:?}", &script.code());
                            return Err(VMStatus::new(StatusCode::UNKNOWN_SCRIPT));
                        }
                        Ok(())
                    },
                )?)
            }
            TransactionPayload::Module(module) => {
                debug!("validate module {:?}", module);
                Some(ValidatedTransaction::validate(
                    &txn,
                    module_cache,
                    data_cache,
                    allocator,
                    mode,
                    vm_mode,
                    || {
                        if !publishing_option.is_open() {
                            warn!("[VM] Custom modules not allowed");
                            Err(VMStatus::new(StatusCode::UNKNOWN_MODULE))
                        } else {
                            Ok(())
                        }
                    },
                )?)
            }
            TransactionPayload::WriteSet(write_set) => {
                // The only acceptable write-set transaction for now is for the genesis
                // transaction.
                // XXX figure out a story for hard forks.
                if mode != ValidationMode::Genesis {
                    warn!("[VM] Attempt to process genesis after initialization");
                    return Err(VMStatus::new(StatusCode::REJECTED_WRITE_SET));
                }

                for (_access_path, write_op) in write_set {
                    // Genesis transactions only add entries, never delete them.
                    if write_op.is_deletion() {
                        error!("[VM] Bad genesis block");
                        // TODO: return more detailed error somehow?
                        return Err(VMStatus::new(StatusCode::INVALID_WRITE_SET));
                    }
                }

                None
            }
            TransactionPayload::ChannelWriteSet(channel_payload) => {
                //channel write_set transaction only accept in onchain vm.
                if vm_mode != VMMode::Onchain {
                    warn!("[VM] Attempt to process channel write set in Offchain VM");
                    return Err(VMStatus::new(StatusCode::REJECTED_WRITE_SET));
                }
                Self::check_channel_write_set(
                    channel_payload.write_set(),
                    txn.sender(),
                    channel_payload.receiver,
                )?;
                //TODO(jole) do more validate
                None
            }
            TransactionPayload::ChannelScript(channel_payload) => {
                Some(ValidatedTransaction::validate(
                    &txn,
                    module_cache,
                    data_cache,
                    allocator,
                    mode,
                    vm_mode,
                    || {
                        // Verify against whitelist if we are locked. Otherwise allow.
                        if !is_allowed_script(&publishing_option, channel_payload.script().code()) {
                            warn!(
                                "[VM] Custom scripts not allowed: {:?}",
                                channel_payload.script().code()
                            );
                            return Err(VMStatus::new(StatusCode::UNKNOWN_SCRIPT));
                        }
                        Self::check_channel_write_set(
                            channel_payload.write_set(),
                            txn.sender(),
                            channel_payload.receiver,
                        )?;
                        Ok(())
                    },
                )?)
            }
        };

        Ok(Self { txn, txn_state })
    }

    fn check_channel_write_set(
        write_set: &WriteSet,
        sender: AccountAddress,
        receiver: AccountAddress,
    ) -> Result<(), VMStatus> {
        // check write_set resource ownership
        for (ap, _op) in write_set {
            if &ap.address != &sender && &ap.address != &receiver {
                warn!("[VM] Attempt to access other address's resource.");
                return Err(VMStatus::new(StatusCode::INVALID_WRITE_SET));
            }
        }
        Ok(())
    }

    /// Verifies the bytecode in this transaction.
    pub fn verify(
        self,
        script_cache: &'txn ScriptCache<'alloc>,
    ) -> Result<VerifiedTransaction<'alloc, 'txn, P>, VMStatus> {
        VerifiedTransaction::new(self, script_cache)
    }

    /// Returns a reference to the `SignatureCheckedTransaction` within.
    pub fn as_inner(&self) -> &SignatureCheckedTransaction {
        &self.txn
    }

    /// Consumes `self` and returns the `SignatureCheckedTransaction` within.
    #[allow(dead_code)]
    pub fn into_inner(self) -> SignatureCheckedTransaction {
        self.txn
    }

    /// Returns the `ValidatedTransactionState` within.
    pub(super) fn take_state(&mut self) -> Option<ValidatedTransactionState<'alloc, 'txn, P>> {
        self.txn_state.take()
    }

    fn validate(
        txn: &SignatureCheckedTransaction,
        module_cache: P,
        data_cache: &'txn dyn RemoteCache,
        allocator: &'txn Arena<LoadedModule>,
        mode: ValidationMode,
        vm_mode: VMMode,
        payload_check: impl Fn() -> Result<(), VMStatus>,
    ) -> Result<ValidatedTransactionState<'alloc, 'txn, P>, VMStatus> {
        let raw_bytes_len = AbstractMemorySize::new(txn.raw_txn_bytes_len() as GasCarrier);
        // The transaction is too large.
        if txn.raw_txn_bytes_len() > MAX_TRANSACTION_SIZE_IN_BYTES {
            let error_str = format!(
                "max size: {}, txn size: {}",
                MAX_TRANSACTION_SIZE_IN_BYTES,
                raw_bytes_len.get()
            );
            warn!(
                "[VM] Transaction size too big {} (max {})",
                raw_bytes_len.get(),
                MAX_TRANSACTION_SIZE_IN_BYTES
            );
            return Err(
                VMStatus::new(StatusCode::EXCEEDED_MAX_TRANSACTION_SIZE).with_message(error_str)
            );
        }

        // Check is performed on `txn.raw_txn_bytes_len()` which is the same as
        // `raw_bytes_len`
        assume!(raw_bytes_len.get() <= MAX_TRANSACTION_SIZE_IN_BYTES as u64);

        // The submitted max gas units that the transaction can consume is greater than the
        // maximum number of gas units bound that we have set for any
        // transaction.
        if txn.max_gas_amount() > gas_schedule::MAXIMUM_NUMBER_OF_GAS_UNITS.get() {
            let error_str = format!(
                "max gas units: {}, gas units submitted: {}",
                gas_schedule::MAXIMUM_NUMBER_OF_GAS_UNITS.get(),
                txn.max_gas_amount()
            );
            warn!(
                "[VM] Gas unit error; max {}, submitted {}",
                gas_schedule::MAXIMUM_NUMBER_OF_GAS_UNITS.get(),
                txn.max_gas_amount()
            );
            return Err(
                VMStatus::new(StatusCode::MAX_GAS_UNITS_EXCEEDS_MAX_GAS_UNITS_BOUND)
                    .with_message(error_str),
            );
        }

        // The submitted transactions max gas units needs to be at least enough to cover the
        // intrinsic cost of the transaction as calculated against the size of the
        // underlying `RawTransaction`
        let min_txn_fee = gas_schedule::calculate_intrinsic_gas(raw_bytes_len);
        if txn.max_gas_amount() < min_txn_fee.get() {
            let error_str = format!(
                "min gas required for txn: {}, gas submitted: {}",
                min_txn_fee.get(),
                txn.max_gas_amount()
            );
            warn!(
                "[VM] Gas unit error; min {}, submitted {}",
                min_txn_fee.get(),
                txn.max_gas_amount()
            );
            return Err(
                VMStatus::new(StatusCode::MAX_GAS_UNITS_BELOW_MIN_TRANSACTION_GAS_UNITS)
                    .with_message(error_str),
            );
        }

        // The submitted gas price is less than the minimum gas unit price set by the VM.
        // NB: MIN_PRICE_PER_GAS_UNIT may equal zero, but need not in the future. Hence why
        // we turn off the clippy warning.
        #[allow(clippy::absurd_extreme_comparisons)]
        let below_min_bound = txn.gas_unit_price() < gas_schedule::MIN_PRICE_PER_GAS_UNIT.get();
        if below_min_bound {
            let error_str = format!(
                "gas unit min price: {}, submitted price: {}",
                gas_schedule::MIN_PRICE_PER_GAS_UNIT.get(),
                txn.gas_unit_price()
            );
            warn!(
                "[VM] Gas unit error; min {}, submitted {}",
                gas_schedule::MIN_PRICE_PER_GAS_UNIT.get(),
                txn.gas_unit_price()
            );
            return Err(
                VMStatus::new(StatusCode::GAS_UNIT_PRICE_BELOW_MIN_BOUND).with_message(error_str)
            );
        }

        // The submitted gas price is greater than the maximum gas unit price set by the VM.
        if txn.gas_unit_price() > gas_schedule::MAX_PRICE_PER_GAS_UNIT.get() {
            let error_str = format!(
                "gas unit max price: {}, submitted price: {}",
                gas_schedule::MAX_PRICE_PER_GAS_UNIT.get(),
                txn.gas_unit_price()
            );
            warn!(
                "[VM] Gas unit error; min {}, submitted {}",
                gas_schedule::MAX_PRICE_PER_GAS_UNIT.get(),
                txn.gas_unit_price()
            );
            return Err(
                VMStatus::new(StatusCode::GAS_UNIT_PRICE_ABOVE_MAX_BOUND).with_message(error_str)
            );
        }

        payload_check()?;

        // Check channel write_set asset balance, offchain channel transaction should keep asset
        // balance
        let channel_write_set = match txn.payload() {
            TransactionPayload::ChannelWriteSet(channel_payload) => {
                Some(channel_payload.write_set())
            }
            TransactionPayload::ChannelScript(channel_payload) => Some(channel_payload.write_set()),
            _ => None,
        };
        if let Some(write_set) = channel_write_set {
            let balance_checker = BalanceChecker::new(data_cache, &module_cache);
            balance_checker.check_balance(write_set)?;
        }

        let metadata = TransactionMetadata::new(&txn);
        let mut txn_state =
            ValidatedTransactionState::new(metadata, module_cache, data_cache, allocator, vm_mode);

        // Run the prologue to ensure that clients have enough gas and aren't tricking us by
        // sending us garbage.
        // TODO: write-set transactions (other than genesis??) should also run the prologue.
        match txn_state.txn_executor.run_prologue() {
            Ok(_) => {}
            Err(err) => {
                let vm_status = convert_prologue_runtime_error(&err, &txn.sender());

                // In validating mode, accept transactions with sequence number greater
                // or equal to the current sequence number.
                match (mode, vm_status.major_status) {
                    (ValidationMode::Validating, StatusCode::SEQUENCE_NUMBER_TOO_NEW) => {
                        trace!("[VM] Sequence number too new error ignored");
                    }
                    (_, _) => {
                        warn!("[VM] Error in prologue: {:?}", err);
                        return Err(vm_status);
                    }
                }
            }
        };

        Ok(txn_state)
    }
}

/// State for program-based [`ValidatedTransaction`] instances.
pub(super) struct ValidatedTransactionState<'alloc, 'txn, P>
where
    'alloc: 'txn,
    P: ModuleCache<'alloc>,
{
    // <'txn, 'txn> looks weird, but it just means that the module cache passed in (the
    // TransactionModuleCache) allocates for that long.
    pub(super) txn_executor:
        TransactionExecutor<'txn, 'txn, TransactionModuleCache<'alloc, 'txn, P>>,
}

impl<'alloc, 'txn, P> ValidatedTransactionState<'alloc, 'txn, P>
where
    'alloc: 'txn,
    P: ModuleCache<'alloc>,
{
    fn new(
        metadata: TransactionMetadata,
        module_cache: P,
        data_cache: &'txn dyn RemoteCache,
        allocator: &'txn Arena<LoadedModule>,
        vm_mode: VMMode,
    ) -> Self {
        // This temporary cache is used for modules published by a single transaction.
        let txn_module_cache = TransactionModuleCache::new(module_cache, allocator);
        let txn_executor =
            TransactionExecutor::new_with_vm_mode(txn_module_cache, data_cache, metadata, vm_mode);
        Self { txn_executor }
    }
}<|MERGE_RESOLUTION|>--- conflicted
+++ resolved
@@ -1,12 +1,6 @@
 use config::config::{VMMode, VMPublishingOption};
 use crypto::HashValue;
-<<<<<<< HEAD
-use logger::prelude::*;
-use types::{
-    account_address::AccountAddress,
-=======
 use libra_types::{
->>>>>>> dcdb9ee8
     transaction::{SignatureCheckedTransaction, TransactionPayload, MAX_TRANSACTION_SIZE_IN_BYTES},
     vm_error::{StatusCode, VMStatus},
     write_set::WriteSet,
