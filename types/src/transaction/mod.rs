// Copyright (c) The Libra Core Contributors
// SPDX-License-Identifier: Apache-2.0

#![forbid(unsafe_code)]

use crate::{
    account_address::AccountAddress,
    account_state_blob::AccountStateBlob,
    block_metadata::BlockMetadata,
    contract_event::ContractEvent,
    ledger_info::LedgerInfo,
    proof::{accumulator::InMemoryAccumulator, TransactionListProof, TransactionProof},
    vm_error::{StatusCode, StatusType, VMStatus},
    write_set::WriteSet,
};
use anyhow::{ensure, format_err, Error, Result};
use libra_crypto::{
    ed25519::*,
    hash::{CryptoHash, CryptoHasher, EventAccumulatorHasher},
    traits::*,
    HashValue,
};
use libra_crypto_derive::CryptoHasher;
#[cfg(any(test, feature = "fuzzing"))]
use proptest_derive::Arbitrary;
use serde::{de, ser, Deserialize, Serialize};
use std::{
    collections::HashMap,
    convert::{TryFrom, TryInto},
    fmt,
    time::Duration,
};

<<<<<<< HEAD
mod channel_transaction_payload;
=======
mod change_set;
>>>>>>> f6051ba8
pub mod helpers;
mod module;
mod script;
mod script_action;
mod transaction_argument;

pub use change_set::ChangeSet;
pub use module::Module;
pub use script::{Script, SCRIPT_HASH_LENGTH};
pub use script_action::{Action, ScriptAction};

pub use channel_transaction_payload::{ChannelTransactionPayload, ChannelTransactionPayloadBody};
use std::ops::Deref;
pub use transaction_argument::{parse_as_transaction_argument, TransactionArgument};

pub type Version = u64; // Height - also used for MVCC in StateDB

pub const MAX_TRANSACTION_SIZE_IN_BYTES: usize = 4096;

/// RawTransaction is the portion of a transaction that a client signs
#[derive(Clone, Debug, Hash, Eq, PartialEq, Serialize, Deserialize, CryptoHasher)]
pub struct RawTransaction {
    /// Sender's address.
    sender: AccountAddress,
    // Sequence number of this transaction corresponding to sender's account.
    sequence_number: u64,
    // The transaction script to execute.
    payload: TransactionPayload,

    // Maximal total gas specified by wallet to spend for this transaction.
    max_gas_amount: u64,
    // Maximal price can be paid per gas.
    gas_unit_price: u64,
    // Expiration time for this transaction.  If storage is queried and
    // the time returned is greater than or equal to this time and this
    // transaction has not been included, you can be certain that it will
    // never be included.
    // A transaction that doesn't expire is represented by a very large value like
    // u64::max_value().
    #[serde(serialize_with = "serialize_duration")]
    #[serde(deserialize_with = "deserialize_duration")]
    expiration_time: Duration,
}

// TODO(#1307)
fn serialize_duration<S>(d: &Duration, serializer: S) -> std::result::Result<S::Ok, S::Error>
where
    S: ser::Serializer,
{
    serializer.serialize_u64(d.as_secs())
}

fn deserialize_duration<'de, D>(deserializer: D) -> std::result::Result<Duration, D::Error>
where
    D: de::Deserializer<'de>,
{
    struct DurationVisitor;
    impl<'de> de::Visitor<'de> for DurationVisitor {
        type Value = Duration;

        fn expecting(&self, formatter: &mut fmt::Formatter<'_>) -> fmt::Result {
            formatter.write_str("Duration as u64")
        }

        fn visit_u64<E>(self, v: u64) -> std::result::Result<Self::Value, E>
        where
            E: de::Error,
        {
            Ok(Duration::from_secs(v))
        }
    }

    deserializer.deserialize_u64(DurationVisitor)
}

impl RawTransaction {
    /// Create a new `RawTransaction` with a payload.
    ///
    /// It can be either to publish a module, to execute a script, or to issue a writeset
    /// transaction.
    pub fn new(
        sender: AccountAddress,
        sequence_number: u64,
        payload: TransactionPayload,
        max_gas_amount: u64,
        gas_unit_price: u64,
        expiration_time: Duration,
    ) -> Self {
        RawTransaction {
            sender,
            sequence_number,
            payload,
            max_gas_amount,
            gas_unit_price,
            expiration_time,
        }
    }

    /// Create a new `RawTransaction` with a script.
    ///
    /// A script transaction contains only code to execute. No publishing is allowed in scripts.
    pub fn new_script(
        sender: AccountAddress,
        sequence_number: u64,
        script: Script,
        max_gas_amount: u64,
        gas_unit_price: u64,
        expiration_time: Duration,
    ) -> Self {
        RawTransaction {
            sender,
            sequence_number,
            payload: TransactionPayload::Script(script),
            max_gas_amount,
            gas_unit_price,
            expiration_time,
        }
    }

    /// Create a new `RawTransaction` with a module to publish.
    ///
    /// A module transaction is the only way to publish code. Only one module per transaction
    /// can be published.
    pub fn new_module(
        sender: AccountAddress,
        sequence_number: u64,
        module: Module,
        max_gas_amount: u64,
        gas_unit_price: u64,
        expiration_time: Duration,
    ) -> Self {
        RawTransaction {
            sender,
            sequence_number,
            payload: TransactionPayload::Module(module),
            max_gas_amount,
            gas_unit_price,
            expiration_time,
        }
    }

    pub fn new_write_set(
        sender: AccountAddress,
        sequence_number: u64,
        write_set: WriteSet,
    ) -> Self {
        RawTransaction {
            sender,
            sequence_number,
            payload: TransactionPayload::WriteSet(ChangeSet::new(write_set, vec![])),
            // Since write-set transactions bypass the VM, these fields aren't relevant.
            max_gas_amount: 0,
            gas_unit_price: 0,
            // Write-set transactions are special and important and shouldn't expire.
            expiration_time: Duration::new(u64::max_value(), 0),
        }
    }

    pub fn new_change_set(
        sender: AccountAddress,
        sequence_number: u64,
        change_set: ChangeSet,
    ) -> Self {
        RawTransaction {
            sender,
            sequence_number,
            payload: TransactionPayload::WriteSet(change_set),
            // Since write-set transactions bypass the VM, these fields aren't relevant.
            max_gas_amount: 0,
            gas_unit_price: 0,
            // Write-set transactions are special and important and shouldn't expire.
            expiration_time: Duration::new(u64::max_value(), 0),
        }
    }

    pub fn new_channel(
        sender: AccountAddress,
        sequence_number: u64,
        channel_payload: ChannelTransactionPayload,
        max_gas_amount: u64,
        gas_unit_price: u64,
        expiration_time: Duration,
    ) -> Self {
        RawTransaction {
            sender,
            sequence_number,
            payload: TransactionPayload::Channel(channel_payload),
            max_gas_amount,
            gas_unit_price,
            expiration_time,
        }
    }

    pub fn new_payload_txn(
        sender: AccountAddress,
        sequence_number: u64,
        payload: TransactionPayload,
        max_gas_amount: u64,
        gas_unit_price: u64,
        expiration_time: Duration,
    ) -> Self {
        RawTransaction {
            sender,
            sequence_number,
            payload,
            max_gas_amount,
            gas_unit_price,
            expiration_time,
        }
    }

    /// Signs the given `RawTransaction`. Note that this consumes the `RawTransaction` and turns it
    /// into a `SignatureCheckedTransaction`.
    ///
    /// For a transaction that has just been signed, its signature is expected to be valid.
    pub fn sign(
        self,
        private_key: &Ed25519PrivateKey,
        public_key: Ed25519PublicKey,
    ) -> Result<SignatureCheckedTransaction> {
        let signature = private_key.sign_message(&self.hash());
        Ok(SignatureCheckedTransaction(SignedTransaction::new(
            self, public_key, signature,
        )))
    }

    pub fn into_payload(self) -> TransactionPayload {
        self.payload
    }

    pub fn payload(&self) -> &TransactionPayload {
        &self.payload
    }

    pub fn format_for_client(&self, get_transaction_name: impl Fn(&[u8]) -> String) -> String {
        let empty_vec = vec![];
        let (code, args) = match &self.payload {
            TransactionPayload::Program => {
                return "Deprecated".to_string();
            }
            TransactionPayload::WriteSet(_) => ("genesis".to_string(), &empty_vec[..]),
            TransactionPayload::Script(script) => {
                (get_transaction_name(script.code()), script.args())
            }
            TransactionPayload::Module(_) => ("module publishing".to_string(), &empty_vec[..]),
            TransactionPayload::Channel(_) => ("channel".to_string(), &empty_vec[..]),
        };
        let mut f_args: String = "".to_string();
        for arg in args {
            f_args = format!("{}\n\t\t\t{:#?},", f_args, arg);
        }
        format!(
            "RawTransaction {{ \n\
             \tsender: {}, \n\
             \tsequence_number: {}, \n\
             \tpayload: {{, \n\
             \t\ttransaction: {}, \n\
             \t\targs: [ {} \n\
             \t\t]\n\
             \t}}, \n\
             \tmax_gas_amount: {}, \n\
             \tgas_unit_price: {}, \n\
             \texpiration_time: {:#?}, \n\
             }}",
            self.sender,
            self.sequence_number,
            code,
            f_args,
            self.max_gas_amount,
            self.gas_unit_price,
            self.expiration_time,
        )
    }
    /// Return the sender of this transaction.
    pub fn sender(&self) -> AccountAddress {
        self.sender
    }

    pub fn sequence_number(&self) -> u64 {
        self.sequence_number
    }

    pub fn max_gas_amount(&self) -> u64 {
        self.max_gas_amount
    }

    pub fn gas_unit_price(&self) -> u64 {
        self.gas_unit_price
    }

    pub fn expiration_time(&self) -> Duration {
        self.expiration_time
    }
}

impl CryptoHash for RawTransaction {
    type Hasher = RawTransactionHasher;

    fn hash(&self) -> HashValue {
        let mut state = Self::Hasher::default();
        state.write(
            lcs::to_bytes(self)
                .expect("Failed to serialize RawTransaction")
                .as_slice(),
        );
        state.finish()
    }
}

#[derive(Clone, Debug, Hash, Eq, PartialEq, Serialize, Deserialize)]
pub enum TransactionPayload {
    /// Deprecated. See https://developers.libra.org/blog/2019/10/22/simplifying-payloads for more
    /// details.
    Program,
    WriteSet(ChangeSet),
    /// A transaction that executes code.
    Script(Script),
    /// A transaction that publishes code.
    Module(Module),
    /// New Channel transaction.
    Channel(ChannelTransactionPayload),
}

impl TransactionPayload {
    pub fn is_channel(&self) -> bool {
        match self {
            TransactionPayload::Channel(_) => true,
            _ => false,
        }
    }
}

/// A transaction that has been signed.
///
/// A `SignedTransaction` is a single transaction that can be atomically executed. Clients submit
/// these to validator nodes, and the validator and executor submits these to the VM.
///
/// **IMPORTANT:** The signature of a `SignedTransaction` is not guaranteed to be verified. For a
/// transaction whose signature is statically guaranteed to be verified, see
/// [`SignatureCheckedTransaction`].
#[derive(Clone, Eq, PartialEq, Hash, Serialize, Deserialize, CryptoHasher)]
pub struct SignedTransaction {
    /// The raw transaction
    raw_txn: RawTransaction,

    /// Sender's public key. When checking the signature, we first need to check whether this key
    /// is indeed the pre-image of the pubkey hash stored under sender's account.
    public_key: Ed25519PublicKey,

    /// Signature of the transaction that correspond to the public key
    signature: Ed25519Signature,
}

/// A transaction for which the signature has been verified. Created by
/// [`SignedTransaction::check_signature`] and [`RawTransaction::sign`].
#[derive(Clone, Debug, Eq, PartialEq, Hash)]
pub struct SignatureCheckedTransaction(SignedTransaction);

impl SignatureCheckedTransaction {
    /// Returns the `SignedTransaction` within.
    pub fn into_inner(self) -> SignedTransaction {
        self.0
    }

    /// Returns the `RawTransaction` within.
    pub fn into_raw_transaction(self) -> RawTransaction {
        self.0.into_raw_transaction()
    }
}

impl Deref for SignatureCheckedTransaction {
    type Target = SignedTransaction;

    fn deref(&self) -> &Self::Target {
        &self.0
    }
}

impl fmt::Debug for SignedTransaction {
    fn fmt(&self, f: &mut fmt::Formatter) -> fmt::Result {
        write!(
            f,
            "SignedTransaction {{ \n \
             {{ raw_txn: {:#?}, \n \
             public_key: {:#?}, \n \
             signature: {:#?}, \n \
             }} \n \
             }}",
            self.raw_txn, self.public_key, self.signature,
        )
    }
}

impl SignedTransaction {
    pub fn new(
        raw_txn: RawTransaction,
        public_key: Ed25519PublicKey,
        signature: Ed25519Signature,
    ) -> SignedTransaction {
        SignedTransaction {
            raw_txn,
            public_key,
            signature,
        }
    }

    pub fn public_key(&self) -> Ed25519PublicKey {
        self.public_key.clone()
    }

    pub fn signature(&self) -> Ed25519Signature {
        self.signature.clone()
    }

    pub fn sender(&self) -> AccountAddress {
        self.raw_txn.sender
    }

    pub fn into_raw_transaction(self) -> RawTransaction {
        self.raw_txn
    }

    pub fn sequence_number(&self) -> u64 {
        self.raw_txn.sequence_number
    }

    pub fn payload(&self) -> &TransactionPayload {
        &self.raw_txn.payload
    }

    pub fn max_gas_amount(&self) -> u64 {
        self.raw_txn.max_gas_amount
    }

    pub fn gas_unit_price(&self) -> u64 {
        self.raw_txn.gas_unit_price
    }

    pub fn expiration_time(&self) -> Duration {
        self.raw_txn.expiration_time
    }

    pub fn raw_txn_bytes_len(&self) -> usize {
        lcs::to_bytes(&self.raw_txn)
            .expect("Unable to serialize RawTransaction")
            .len()
    }

    pub fn raw_txn(&self) -> &RawTransaction {
        &self.raw_txn
    }

    /// Checks that the signature of given transaction. Returns `Ok(SignatureCheckedTransaction)` if
    /// the signature is valid.
    pub fn check_signature(self) -> Result<SignatureCheckedTransaction> {
        self.public_key
            .verify_signature(&self.raw_txn.hash(), &self.signature)?;
        Ok(SignatureCheckedTransaction(self))
        //TODO(jole) check receiver signature.
    }

    pub fn format_for_client(&self, get_transaction_name: impl Fn(&[u8]) -> String) -> String {
        format!(
            "SignedTransaction {{ \n \
             raw_txn: {}, \n \
             public_key: {:#?}, \n \
             signature: {:#?}, \n \
             }}",
            self.raw_txn.format_for_client(get_transaction_name),
            self.public_key,
            self.signature,
        )
    }
}

impl TryFrom<crate::proto::types::SignedTransaction> for SignedTransaction {
    type Error = Error;

    fn try_from(txn: crate::proto::types::SignedTransaction) -> Result<Self> {
        lcs::from_bytes(&txn.txn_bytes).map_err(Into::into)
    }
}

impl From<SignedTransaction> for crate::proto::types::SignedTransaction {
    fn from(txn: SignedTransaction) -> Self {
        let txn_bytes = lcs::to_bytes(&txn).expect("Unable to serialize SignedTransaction");
        Self { txn_bytes }
    }
}

impl From<SignatureCheckedTransaction> for crate::proto::types::SignedTransaction {
    fn from(txn: SignatureCheckedTransaction) -> Self {
        txn.0.into()
    }
}

#[derive(Clone, Debug, Eq, PartialEq)]
#[cfg_attr(any(test, feature = "fuzzing"), derive(Arbitrary))]
pub struct TransactionWithProof {
    pub version: Version,
    pub transaction: Transaction,
    pub events: Option<Vec<ContractEvent>>,
    pub proof: TransactionProof,
}

impl TransactionWithProof {
    /// Verifies the transaction with the proof, both carried by `self`.
    ///
    /// A few things are ensured if no error is raised:
    ///   1. This transaction exists in the ledger represented by `ledger_info`.
    ///   2. This transaction is a `UserTransaction`.
    ///   3. And this user transaction has the same `version`, `sender`, and `sequence_number` as
    ///      indicated by the parameter list. If any of these parameter is unknown to the call site
    ///      that is supposed to be informed via this struct, get it from the struct itself, such
    ///      as version and sender.
    pub fn verify_user_txn(
        &self,
        ledger_info: &LedgerInfo,
        version: Version,
        sender: AccountAddress,
        sequence_number: u64,
    ) -> Result<()> {
        let signed_transaction = self.transaction.as_signed_user_txn()?;

        ensure!(
            self.version == version,
            "Version ({}) is not expected ({}).",
            self.version,
            version,
        );
        ensure!(
            signed_transaction.sender() == sender,
            "Sender ({}) not expected ({}).",
            signed_transaction.sender(),
            sender,
        );
        ensure!(
            signed_transaction.sequence_number() == sequence_number,
            "Sequence number ({}) not expected ({}).",
            signed_transaction.sequence_number(),
            sequence_number,
        );

        let events_root_hash = self.events.as_ref().map(|events| {
            let event_hashes: Vec<_> = events.iter().map(ContractEvent::hash).collect();
            InMemoryAccumulator::<EventAccumulatorHasher>::from_leaves(&event_hashes).root_hash()
        });
        self.proof.verify(
            ledger_info,
            self.transaction.hash(),
            events_root_hash,
            version,
        )
    }
}

impl TryFrom<crate::proto::types::TransactionWithProof> for TransactionWithProof {
    type Error = Error;

    fn try_from(mut proto: crate::proto::types::TransactionWithProof) -> Result<Self> {
        let version = proto.version;
        let transaction = proto
            .transaction
            .ok_or_else(|| format_err!("Missing transaction"))?
            .try_into()?;
        let proof = proto
            .proof
            .ok_or_else(|| format_err!("Missing proof"))?
            .try_into()?;
        let events = proto
            .events
            .take()
            .map(|list| {
                list.events
                    .into_iter()
                    .map(ContractEvent::try_from)
                    .collect::<Result<Vec<_>>>()
            })
            .transpose()?;

        Ok(Self {
            version,
            transaction,
            proof,
            events,
        })
    }
}

impl From<TransactionWithProof> for crate::proto::types::TransactionWithProof {
    fn from(mut txn: TransactionWithProof) -> Self {
        Self {
            version: txn.version,
            transaction: Some(txn.transaction.into()),
            proof: Some(txn.proof.into()),
            events: txn
                .events
                .take()
                .map(|list| crate::proto::types::EventsList {
                    events: list.into_iter().map(ContractEvent::into).collect(),
                }),
        }
    }
}

/// The status of executing a transaction. The VM decides whether or not we should `Keep` the
/// transaction output or `Discard` it based upon the execution of the transaction. We wrap these
/// decisions around a `VMStatus` that provides more detail on the final execution state of the VM.
#[derive(Clone, Debug, Eq, PartialEq, Serialize, Deserialize)]
pub enum TransactionStatus {
    /// Discard the transaction output
    Discard(VMStatus),

    /// Keep the transaction output
    Keep(VMStatus),
}

impl TransactionStatus {
    pub fn vm_status(&self) -> &VMStatus {
        match self {
            TransactionStatus::Discard(vm_status) | TransactionStatus::Keep(vm_status) => vm_status,
        }
    }
}

impl From<VMStatus> for TransactionStatus {
    fn from(vm_status: VMStatus) -> Self {
        let should_discard = match vm_status.status_type() {
            // Any unknown error should be discarded
            StatusType::Unknown => true,
            // Any error that is a validation status (i.e. an error arising from the prologue)
            // causes the transaction to not be included.
            StatusType::Validation => true,
            // If the VM encountered an invalid internal state, we should discard the transaction.
            StatusType::InvariantViolation => true,
            // A transaction that publishes code that cannot be verified is currently not charged.
            // Therefore the transaction can be excluded.
            //
            // The original plan was to charge for verification, but the code didn't implement it
            // properly. The decision of whether to charge or not will be made based on data (if
            // verification checks are too expensive then yes, otherwise no).
            StatusType::Verification => true,
            // Even if we are unable to decode the transaction, there should be a charge made to
            // that user's account for the gas fees related to decoding, running the prologue etc.
            StatusType::Deserialization => false,
            // Any error encountered during the execution of the transaction will charge gas.
            StatusType::Execution => false,
        };

        if should_discard {
            TransactionStatus::Discard(vm_status)
        } else {
            TransactionStatus::Keep(vm_status)
        }
    }
}

/// The output of executing a transaction.
#[derive(Clone, Debug, Eq, PartialEq, Serialize, Deserialize)]
pub struct TransactionOutput {
    /// The list of writes this transaction intends to do.
    write_set: WriteSet,

    /// The list of events emitted during this transaction.
    events: Vec<ContractEvent>,

    /// The amount of gas used during execution.
    gas_used: u64,

    /// The execution status.
    status: TransactionStatus,
}

impl TransactionOutput {
    pub fn new(
        write_set: WriteSet,
        events: Vec<ContractEvent>,
        gas_used: u64,
        status: TransactionStatus,
    ) -> Self {
        TransactionOutput {
            write_set,
            events,
            gas_used,
            status,
        }
    }

    pub fn new_with_write_set(write_set: WriteSet) -> Self {
        Self::new(
            write_set,
            vec![],
            0,
            VMStatus::new(StatusCode::EXECUTED).into(),
        )
    }

    pub fn write_set(&self) -> &WriteSet {
        &self.write_set
    }

    pub fn events(&self) -> &[ContractEvent] {
        &self.events
    }

    pub fn gas_used(&self) -> u64 {
        self.gas_used
    }

    pub fn status(&self) -> &TransactionStatus {
        &self.status
    }

    pub fn is_travel_txn(&self) -> bool {
        self.write_set.contains_onchain_resource()
    }
}

impl fmt::Display for TransactionOutput {
    fn fmt(&self, f: &mut fmt::Formatter) -> fmt::Result {
        write!(f, "TransactionOutput\t")?;
        write!(f, "write_set: {}\t", self.write_set.len())?;
        write!(f, "events: {}\t", self.events.len())?;
        write!(f, "status: {:?}\t", self.status)?;
        write!(f, "gas_used: {:?}\t", self.gas_used)?;
        Ok(())
    }
}

impl TryFrom<crate::proto::types::TransactionInfo> for TransactionInfo {
    type Error = Error;

    fn try_from(proto_txn_info: crate::proto::types::TransactionInfo) -> Result<Self> {
        let transaction_hash = HashValue::from_slice(&proto_txn_info.transaction_hash)?;
        let state_root_hash = HashValue::from_slice(&proto_txn_info.state_root_hash)?;
        let event_root_hash = HashValue::from_slice(&proto_txn_info.event_root_hash)?;
        let gas_used = proto_txn_info.gas_used;
        let major_status =
            StatusCode::try_from(proto_txn_info.major_status).unwrap_or(StatusCode::UNKNOWN_STATUS);
        Ok(TransactionInfo::new(
            transaction_hash,
            state_root_hash,
            event_root_hash,
            gas_used,
            major_status,
        ))
    }
}

impl From<TransactionInfo> for crate::proto::types::TransactionInfo {
    fn from(txn_info: TransactionInfo) -> Self {
        Self {
            transaction_hash: txn_info.transaction_hash.to_vec(),
            state_root_hash: txn_info.state_root_hash.to_vec(),
            event_root_hash: txn_info.event_root_hash.to_vec(),
            gas_used: txn_info.gas_used,
            major_status: txn_info.major_status.into(),
        }
    }
}

/// `TransactionInfo` is the object we store in the transaction accumulator. It consists of the
/// transaction as well as the execution result of this transaction.
#[derive(Clone, Debug, Eq, PartialEq, Serialize, Deserialize, CryptoHasher)]
#[cfg_attr(any(test, feature = "fuzzing"), derive(Arbitrary))]
pub struct TransactionInfo {
    /// The hash of this transaction.
    transaction_hash: HashValue,

    /// The root hash of Sparse Merkle Tree describing the world state at the end of this
    /// transaction.
    state_root_hash: HashValue,

    /// The root hash of Merkle Accumulator storing all events emitted during this transaction.
    event_root_hash: HashValue,

    /// The amount of gas used.
    gas_used: u64,

    /// The major status. This will provide the general error class. Note that this is not
    /// particularly high fidelity in the presence of sub statuses but, the major status does
    /// determine whether or not the transaction is applied to the global state or not.
    major_status: StatusCode,
}

impl TransactionInfo {
    /// Constructs a new `TransactionInfo` object using transaction hash, state root hash and event
    /// root hash.
    pub fn new(
        transaction_hash: HashValue,
        state_root_hash: HashValue,
        event_root_hash: HashValue,
        gas_used: u64,
        major_status: StatusCode,
    ) -> TransactionInfo {
        TransactionInfo {
            transaction_hash,
            state_root_hash,
            event_root_hash,
            gas_used,
            major_status,
        }
    }

    /// Returns the hash of this transaction.
    pub fn transaction_hash(&self) -> HashValue {
        self.transaction_hash
    }

    /// Returns root hash of Sparse Merkle Tree describing the world state at the end of this
    /// transaction.
    pub fn state_root_hash(&self) -> HashValue {
        self.state_root_hash
    }

    /// Returns the root hash of Merkle Accumulator storing all events emitted during this
    /// transaction.
    pub fn event_root_hash(&self) -> HashValue {
        self.event_root_hash
    }

    /// Returns the amount of gas used by this transaction.
    pub fn gas_used(&self) -> u64 {
        self.gas_used
    }

    pub fn major_status(&self) -> StatusCode {
        self.major_status
    }
}

impl CryptoHash for TransactionInfo {
    type Hasher = TransactionInfoHasher;

    fn hash(&self) -> HashValue {
        let mut state = Self::Hasher::default();
        state.write(&lcs::to_bytes(self).expect("Serialization should work."));
        state.finish()
    }
}

#[derive(Clone, Debug, Eq, PartialEq)]
pub struct TransactionToCommit {
    transaction: Transaction,
    account_states: HashMap<AccountAddress, AccountStateBlob>,
    events: Vec<ContractEvent>,
    gas_used: u64,
    major_status: StatusCode,
}

impl TransactionToCommit {
    pub fn new(
        transaction: Transaction,
        account_states: HashMap<AccountAddress, AccountStateBlob>,
        events: Vec<ContractEvent>,
        gas_used: u64,
        major_status: StatusCode,
    ) -> Self {
        TransactionToCommit {
            transaction,
            account_states,
            events,
            gas_used,
            major_status,
        }
    }

    pub fn transaction(&self) -> &Transaction {
        &self.transaction
    }

    pub fn account_states(&self) -> &HashMap<AccountAddress, AccountStateBlob> {
        &self.account_states
    }

    pub fn events(&self) -> &[ContractEvent] {
        &self.events
    }

    pub fn gas_used(&self) -> u64 {
        self.gas_used
    }

    pub fn major_status(&self) -> StatusCode {
        self.major_status
    }
}

impl TryFrom<crate::proto::types::TransactionToCommit> for TransactionToCommit {
    type Error = Error;

    fn try_from(proto: crate::proto::types::TransactionToCommit) -> Result<Self> {
        let transaction = proto
            .transaction
            .ok_or_else(|| format_err!("Missing signed_transaction"))?
            .try_into()?;
        let num_account_states = proto.account_states.len();
        let account_states = proto
            .account_states
            .into_iter()
            .map(|x| {
                Ok((
                    AccountAddress::try_from(x.address)?,
                    AccountStateBlob::from(x.blob),
                ))
            })
            .collect::<Result<HashMap<_, _>>>()?;
        ensure!(
            account_states.len() == num_account_states,
            "account_states should have no duplication."
        );
        let events = proto
            .events
            .into_iter()
            .map(ContractEvent::try_from)
            .collect::<Result<Vec<_>>>()?;
        let gas_used = proto.gas_used;
        let major_status =
            StatusCode::try_from(proto.major_status).unwrap_or(StatusCode::UNKNOWN_STATUS);

        Ok(TransactionToCommit {
            transaction,
            account_states,
            events,
            gas_used,
            major_status,
        })
    }
}

impl From<TransactionToCommit> for crate::proto::types::TransactionToCommit {
    fn from(txn: TransactionToCommit) -> Self {
        Self {
            transaction: Some(txn.transaction.into()),
            account_states: txn
                .account_states
                .into_iter()
                .map(|(address, blob)| crate::proto::types::AccountState {
                    address: address.as_ref().to_vec(),
                    blob: blob.into(),
                })
                .collect(),
            events: txn.events.into_iter().map(Into::into).collect(),
            gas_used: txn.gas_used,
            major_status: txn.major_status.into(),
        }
    }
}

/// The list may have three states:
/// 1. The list is empty. Both proofs must be `None`.
/// 2. The list has only 1 transaction/transaction_info. Then `proof_of_first_transaction`
/// must exist and `proof_of_last_transaction` must be `None`.
/// 3. The list has 2+ transactions/transaction_infos. The both proofs must exist.
#[derive(Clone, Debug, Eq, PartialEq)]
pub struct TransactionListWithProof {
    pub transactions: Vec<Transaction>,
    pub events: Option<Vec<Vec<ContractEvent>>>,
    pub first_transaction_version: Option<Version>,
    pub proof: TransactionListProof,
}

impl TransactionListWithProof {
    /// Constructor.
    pub fn new(
        transactions: Vec<Transaction>,
        events: Option<Vec<Vec<ContractEvent>>>,
        first_transaction_version: Option<Version>,
        proof: TransactionListProof,
    ) -> Self {
        Self {
            transactions,
            events,
            first_transaction_version,
            proof,
        }
    }

    /// Creates an empty transaction list.
    pub fn new_empty() -> Self {
        Self::new(vec![], None, None, TransactionListProof::new_empty())
    }

    /// Verifies the transaction list with the proofs, both carried on `self`.
    ///
    /// Two things are ensured if no error is raised:
    ///   1. All the transactions exist on the ledger represented by `ledger_info`.
    ///   2. And the transactions in the list has consecutive versions starting from
    /// `first_transaction_version`. When `first_transaction_version` is None, ensures the list is
    /// empty.
    pub fn verify(
        &self,
        ledger_info: &LedgerInfo,
        first_transaction_version: Option<Version>,
    ) -> Result<()> {
        ensure!(
            self.first_transaction_version == first_transaction_version,
            "First transaction version ({}) not expected ({}).",
            Self::display_option_version(self.first_transaction_version),
            Self::display_option_version(first_transaction_version),
        );

        let txn_hashes: Vec<_> = self.transactions.iter().map(CryptoHash::hash).collect();
        self.proof
            .verify(ledger_info, self.first_transaction_version, &txn_hashes)?;

        // Verify the events if they exist.
        if let Some(event_lists) = &self.events {
            ensure!(
                event_lists.len() == self.transactions.len(),
                "The length of event_lists ({}) does not match the number of transactions ({}).",
                event_lists.len(),
                self.transactions.len(),
            );
            itertools::zip_eq(event_lists, self.proof.transaction_infos())
                .map(|(events, txn_info)| {
                    let event_hashes: Vec<_> = events.iter().map(ContractEvent::hash).collect();
                    let event_root_hash =
                        InMemoryAccumulator::<EventAccumulatorHasher>::from_leaves(&event_hashes)
                            .root_hash();
                    ensure!(
                        event_root_hash == txn_info.event_root_hash(),
                        "Some event root hash calculated doesn't match that carried on the \
                         transaction info.",
                    );
                    Ok(())
                })
                .collect::<Result<Vec<_>>>()?;
        }

        Ok(())
    }

    pub fn is_empty(&self) -> bool {
        self.transactions.is_empty()
    }

    pub fn len(&self) -> usize {
        self.transactions.len()
    }

    fn display_option_version(version: Option<Version>) -> String {
        match version {
            Some(v) => format!("{}", v),
            None => String::from("absent"),
        }
    }
}

impl TryFrom<crate::proto::types::TransactionListWithProof> for TransactionListWithProof {
    type Error = Error;

    fn try_from(mut proto: crate::proto::types::TransactionListWithProof) -> Result<Self> {
        let transactions = proto
            .transactions
            .into_iter()
            .map(TryInto::try_into)
            .collect::<Result<Vec<_>>>()?;

        let events = proto
            .events_for_versions
            .take() // Option<EventsForVersions>
            .map(|events_for_versions| {
                // EventsForVersion
                events_for_versions
                    .events_for_version
                    .into_iter()
                    .map(|events_for_version| {
                        events_for_version
                            .events
                            .into_iter()
                            .map(ContractEvent::try_from)
                            .collect::<Result<Vec<_>>>()
                    })
                    .collect::<Result<Vec<_>>>()
            })
            .transpose()?;

        let first_transaction_version = proto.first_transaction_version;

        let proof = proto
            .proof
            .ok_or_else(|| format_err!("Missing proof."))?
            .try_into()?;

        Ok(Self::new(
            transactions,
            events,
            first_transaction_version,
            proof,
        ))
    }
}

impl From<TransactionListWithProof> for crate::proto::types::TransactionListWithProof {
    fn from(txn: TransactionListWithProof) -> Self {
        let transactions = txn.transactions.into_iter().map(Into::into).collect();

        let events_for_versions =
            txn.events
                .map(|all_events| crate::proto::types::EventsForVersions {
                    events_for_version: all_events
                        .into_iter()
                        .map(|events_for_version| crate::proto::types::EventsList {
                            events: events_for_version
                                .into_iter()
                                .map(ContractEvent::into)
                                .collect::<Vec<_>>(),
                        })
                        .collect::<Vec<_>>(),
                });

        Self {
            transactions,
            events_for_versions,
            first_transaction_version: txn.first_transaction_version,
            proof: Some(txn.proof.into()),
        }
    }
}

/// `Transaction` will be the transaction type used internally in the libra node to represent the
/// transaction to be processed and persisted.
///
/// We suppress the clippy warning here as we would expect most of the transaction to be user
/// transaction.
#[allow(clippy::large_enum_variant)]
#[cfg_attr(any(test, feature = "fuzzing"), derive(Arbitrary))]
#[derive(Clone, Debug, Eq, PartialEq, Serialize, Deserialize, CryptoHasher)]
pub enum Transaction {
    /// Transaction submitted by the user. e.g: P2P payment transaction, publishing module
    /// transaction, etc.
    /// TODO: We need to rename SignedTransaction to SignedUserTransaction, as well as all the other
    ///       transaction types we had in our codebase.
    UserTransaction(SignedTransaction),

    /// Transaction that applies a WriteSet to the current storage. This should be used for ONLY for
    /// genesis right now.
    WriteSet(WriteSet),

    /// Transaction to update the block metadata resource at the beginning of a block.
    BlockMetadata(BlockMetadata),
}

impl Transaction {
    pub fn as_signed_user_txn(&self) -> Result<&SignedTransaction> {
        match self {
            Transaction::UserTransaction(txn) => Ok(txn),
            _ => Err(format_err!("Not a user transaction.")),
        }
    }

    pub fn format_for_client(&self, get_transaction_name: impl Fn(&[u8]) -> String) -> String {
        match self {
            Transaction::UserTransaction(user_txn) => {
                user_txn.format_for_client(get_transaction_name)
            }
            // TODO: display proper information for client
            Transaction::WriteSet(_write_set) => String::from("genesis"),
            // TODO: display proper information for client
            Transaction::BlockMetadata(_block_metadata) => String::from("block_metadata"),
        }
    }
}

impl CryptoHash for Transaction {
    type Hasher = TransactionHasher;

    fn hash(&self) -> HashValue {
        let mut state = Self::Hasher::default();
        state.write(&lcs::to_bytes(self).expect("Failed to serialize Transaction."));
        state.finish()
    }
}

impl TryFrom<crate::proto::types::Transaction> for Transaction {
    type Error = Error;

    fn try_from(proto: crate::proto::types::Transaction) -> Result<Self> {
        lcs::from_bytes(&proto.transaction).map_err(Into::into)
    }
}

impl From<Transaction> for crate::proto::types::Transaction {
    fn from(txn: Transaction) -> Self {
        let bytes = lcs::to_bytes(&txn).expect("Serialization should not fail.");
        Self { transaction: bytes }
    }
}

impl TryFrom<Transaction> for SignedTransaction {
    type Error = Error;

    fn try_from(txn: Transaction) -> Result<Self> {
        match txn {
            Transaction::UserTransaction(txn) => Ok(txn),
            _ => Err(format_err!("Not a user transaction.")),
        }
    }
}<|MERGE_RESOLUTION|>--- conflicted
+++ resolved
@@ -31,11 +31,8 @@
     time::Duration,
 };
 
-<<<<<<< HEAD
+mod change_set;
 mod channel_transaction_payload;
-=======
-mod change_set;
->>>>>>> f6051ba8
 pub mod helpers;
 mod module;
 mod script;
